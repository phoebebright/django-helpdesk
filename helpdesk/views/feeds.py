--- conflicted
+++ resolved
@@ -99,11 +99,7 @@
 
     title = _('Helpdesk: Unassigned Tickets')
     description = _('Unassigned Open and Reopened tickets')
-<<<<<<< HEAD
-    link = ''#%s?assigned_to=' % reverse('helpdesk:list')
-=======
-    link = ''  # '%s?assigned_to=' % reverse('helpdesk_list')
->>>>>>> 179ceb2f
+    link = ''  # '%s?assigned_to=' % reverse('helpdesk:list')
 
     def items(self, obj):
         return Ticket.objects.filter(
@@ -128,11 +124,7 @@
 
     title = _('Helpdesk: Recent Followups')
     description = _('Recent FollowUps, such as e-mail replies, comments, attachments and resolutions')
-<<<<<<< HEAD
-    link = '/tickets/' # reverse('helpdesk:list')
-=======
-    link = '/tickets/'  # reverse('helpdesk_list')
->>>>>>> 179ceb2f
+    link = '/tickets/'  # reverse('helpdesk:list')
 
     def items(self):
         return FollowUp.objects.order_by('-date')[:20]
