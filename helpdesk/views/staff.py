--- conflicted
+++ resolved
@@ -615,7 +615,6 @@
     except PermissionDenied:
         return redirect_to_login(request.path, "helpdesk:login")
 
-<<<<<<< HEAD
     # two comments can be added - one for user, one for the team
     comment = request.POST.get('comment', '')
     public_comment = request.POST.get('public_comment', '')
@@ -625,14 +624,6 @@
     owner = int(request.POST.get('owner', -1))
     priority = int(request.POST.get('priority', ticket.priority))
     queue = int(request.POST.get('queue', ticket.queue.id))
-=======
-    comment = request.POST.get("comment", "")
-    new_status = int(request.POST.get("new_status", ticket.status))
-    title = request.POST.get("title", ticket.title)
-    owner = int(request.POST.get("owner", -1))
-    priority = int(request.POST.get("priority", ticket.priority))
-    queue = int(request.POST.get("queue", ticket.queue.id))
->>>>>>> edde51b3
 
     # custom fields
     customfields_form = EditTicketCustomFieldForm(request.POST or None, instance=ticket)
@@ -653,23 +644,6 @@
     # very US-centric but for now that's the only format supported
     # until we clean up code to internationalize a little more
     due_date = get_due_date_from_request_or_ticket(request, ticket)
-<<<<<<< HEAD
-    no_changes = all([
-        not request.FILES,
-        not comment,
-        not private_comment,
-        not public_comment,
-        not changes_in_checklists,
-        new_status == ticket.status,
-        title == ticket.title,
-        priority == int(ticket.priority),
-        queue == int(ticket.queue.id),
-        due_date == ticket.due_date,
-        (owner == -1) or (not owner and not ticket.assigned_to) or
-        (owner and User.objects.get(id=owner) == ticket.assigned_to),
-        not customfields_form.has_changed(),
-    ])
-=======
     no_changes = all(
         [
             not request.FILES,
@@ -686,16 +660,14 @@
             not customfields_form.has_changed(),
         ]
     )
->>>>>>> edde51b3
     if no_changes:
         return return_to_ticket(request.user, helpdesk_settings, ticket)
 
     update_ticket(
         request.user,
         ticket,
-<<<<<<< HEAD
-        title = title,
-        comment = comment,
+        title=title,
+        comment=comment,
         private_comment = private_comment,
         public_comment = public_comment,
         files = request.FILES.getlist('attachment'),
@@ -703,25 +675,11 @@
         owner = int(request.POST.get('owner', -1)),
         priority = int(request.POST.get('priority', -1)),
         queue = int(request.POST.get('queue', -1)),
-        new_status = new_status,
-        time_spent = get_time_spent_from_request(request),
-        due_date = get_due_date_from_request_or_ticket(request, ticket),
-        new_checklists = new_checklists,
-        customfields_form = customfields_form,
-=======
-        title=title,
-        comment=comment,
-        files=request.FILES.getlist("attachment"),
-        public=request.POST.get("public", False),
-        owner=int(request.POST.get("owner", -1)),
-        priority=int(request.POST.get("priority", -1)),
-        queue=int(request.POST.get("queue", -1)),
         new_status=new_status,
         time_spent=get_time_spent_from_request(request),
         due_date=get_due_date_from_request_or_ticket(request, ticket),
         new_checklists=new_checklists,
         customfields_form=customfields_form,
->>>>>>> edde51b3
     )
 
     return return_to_ticket(request.user, helpdesk_settings, ticket)
@@ -1095,13 +1053,8 @@
         "search_string": "",
     }
     default_query_params = {
-<<<<<<< HEAD
         'filtering': {
             'status__in': [1, 2, 3],
-=======
-        "filtering": {
-            "status__in": [1, 2],
->>>>>>> edde51b3
         },
         "sorting": "created",
         "search_string": "",
