--- conflicted
+++ resolved
@@ -14,11 +14,7 @@
 from django.utils.translation import ugettext as _
 
 from helpdesk import settings as helpdesk_settings
-<<<<<<< HEAD
-from helpdesk.decorators import protect_view
-=======
-from helpdesk.decorators import is_helpdesk_staff
->>>>>>> 9c33c67d
+from helpdesk.decorators import protect_view, is_helpdesk_staff
 from helpdesk.forms import PublicTicketForm
 from helpdesk.lib import text_is_spam
 from helpdesk.models import Ticket, Queue, UserSettings, KBCategory
@@ -26,8 +22,10 @@
 
 @protect_view
 def homepage(request):
-<<<<<<< HEAD
-    if request.user.is_staff or \
+    if not request.user.is_authenticated() and helpdesk_settings.HELPDESK_REDIRECT_TO_LOGIN_BY_DEFAULT:
+        return HttpResponseRedirect(reverse('login'))
+
+    if is_helpdesk_staff(request.user) or \
             (request.user.is_authenticated() and
              helpdesk_settings.HELPDESK_ALLOW_NON_STAFF_TICKET_UPDATE):
         try:
@@ -37,18 +35,6 @@
                 return HttpResponseRedirect(reverse('helpdesk:dashboard'))
         except UserSettings.DoesNotExist:
             return HttpResponseRedirect(reverse('helpdesk:dashboard'))
-=======
-    if not request.user.is_authenticated() and helpdesk_settings.HELPDESK_REDIRECT_TO_LOGIN_BY_DEFAULT:
-        return HttpResponseRedirect(reverse('login'))
-
-    if is_helpdesk_staff(request.user):
-        try:
-            if request.user.usersettings.settings.get('login_view_ticketlist', False):
-                return HttpResponseRedirect(reverse('helpdesk_list'))
-        except UserSettings.DoesNotExist:
-            pass
-        return HttpResponseRedirect(reverse('helpdesk_dashboard'))
->>>>>>> 9c33c67d
 
     if request.method == 'POST':
         form = PublicTicketForm(request.POST, request.FILES)
@@ -101,19 +87,10 @@
             ticket = Ticket.objects.get(id=ticket_id, submitter_email__iexact=email)
         except ObjectDoesNotExist:
             error_message = _('Invalid ticket ID or e-mail address. Please try again.')
-<<<<<<< HEAD
         else:
-            if request.user.is_staff:
+            if is_helpdesk_staff(request.user):
                 redirect_url = reverse('helpdesk:view', args=[ticket_id])
                 if 'close' in request.GET:
-=======
-
-        if ticket:
-
-            if is_helpdesk_staff(request.user):
-                redirect_url = reverse('helpdesk_view', args=[ticket_id])
-                if request.GET.has_key('close'):
->>>>>>> 9c33c67d
                     redirect_url += '?close'
                 return HttpResponseRedirect(redirect_url)
 
