#!/usr/bin/python
"""
Jutda Helpdesk - A Django powered ticket tracker for small enterprise.

(c) Copyright 2008 Jutda. All Rights Reserved. See LICENSE for details.

scripts/get_email.py - Designed to be run from cron, this script checks the
                       POP and IMAP boxes, or a local mailbox directory,
                       defined for the queues within a
                       helpdesk, creating tickets from the new messages (or
                       adding to existing tickets if needed)
"""

from datetime import timedelta
import email
import imaplib
import mimetypes
from os import listdir, unlink
from os.path import isfile, join
import poplib
import re
import socket
from time import ctime

from email_reply_parser import EmailReplyParser

from django.core.files.base import ContentFile
from django.core.files.uploadedfile import SimpleUploadedFile
from django.core.management.base import BaseCommand
from django.db.models import Q
from django.utils.translation import ugettext as _
from django.utils import encoding, six, timezone

from helpdesk import settings
from helpdesk.lib import send_templated_mail, safe_template_context, process_attachments
from helpdesk.models import Queue, Ticket, FollowUp, IgnoreEmail

import logging


STRIPPED_SUBJECT_STRINGS = [
    "Re: ",
    "Fw: ",
    "RE: ",
    "FW: ",
    "Automatic reply: ",
]


class Command(BaseCommand):

    def __init__(self):
        BaseCommand.__init__(self)

    help = 'Process django-helpdesk queues and process e-mails via POP3/IMAP or ' \
           'from a local mailbox directory as required, feeding them into the helpdesk.'

    def add_arguments(self, parser):
        parser.add_argument(
            '--quiet',
            action='store_true',
            dest='quiet',
            default=False,
            help='Hide details about each queue/message as they are processed',
        )

    def handle(self, *args, **options):
        quiet = options.get('quiet', False)
        process_email(quiet=quiet)


def process_email(quiet=False):
    for q in Queue.objects.filter(
            email_box_type__isnull=False,
            allow_email_submission=True):

        logger = logging.getLogger('django.helpdesk.queue.' + q.slug)
        if not q.logging_type or q.logging_type == 'none':
            logging.disable(logging.CRITICAL)  # disable all messages
        elif q.logging_type == 'info':
            logger.setLevel(logging.INFO)
        elif q.logging_type == 'warn':
            logger.setLevel(logging.WARN)
        elif q.logging_type == 'error':
            logger.setLevel(logging.ERROR)
        elif q.logging_type == 'crit':
            logger.setLevel(logging.CRITICAL)
        elif q.logging_type == 'debug':
            logger.setLevel(logging.DEBUG)
        if quiet:
            logger.propagate = False  # do not propagate to root logger that would log to console
        logdir = q.logging_dir or '/var/log/helpdesk/'
        handler = logging.FileHandler(join(logdir, q.slug + '_get_email.log'))
        logger.addHandler(handler)

        if not q.email_box_last_check:
            q.email_box_last_check = timezone.now() - timedelta(minutes=30)

        queue_time_delta = timedelta(minutes=q.email_box_interval or 0)

        if (q.email_box_last_check + queue_time_delta) < timezone.now():
            process_queue(q, logger=logger)
            q.email_box_last_check = timezone.now()
            q.save()


def process_queue(q, logger):
    logger.info("***** %s: Begin processing mail for django-helpdesk" % ctime())

    if q.socks_proxy_type and q.socks_proxy_host and q.socks_proxy_port:
        try:
            import socks
        except ImportError:
            no_socks_msg = "Queue has been configured with proxy settings, " \
                           "but no socks library was installed. Try to " \
                           "install PySocks via PyPI."
            logger.error(no_socks_msg)
            raise ImportError(no_socks_msg)

        proxy_type = {
            'socks4': socks.SOCKS4,
            'socks5': socks.SOCKS5,
        }.get(q.socks_proxy_type)

        socks.set_default_proxy(proxy_type=proxy_type,
                                addr=q.socks_proxy_host,
                                port=q.socks_proxy_port)
        socket.socket = socks.socksocket
    else:
        if six.PY2:
            socket.socket = socket._socketobject
        elif six.PY3:
            import _socket
            socket.socket = _socket.socket

    email_box_type = settings.QUEUE_EMAIL_BOX_TYPE or q.email_box_type

    if email_box_type == 'pop3':
        if q.email_box_ssl or settings.QUEUE_EMAIL_BOX_SSL:
            if not q.email_box_port:
                q.email_box_port = 995
            server = poplib.POP3_SSL(q.email_box_host or
                                     settings.QUEUE_EMAIL_BOX_HOST,
                                     int(q.email_box_port))
        else:
            if not q.email_box_port:
                q.email_box_port = 110
            server = poplib.POP3(q.email_box_host or
                                 settings.QUEUE_EMAIL_BOX_HOST,
                                 int(q.email_box_port))

        logger.info("Attempting POP3 server login")

        server.getwelcome()
        server.user(q.email_box_user or settings.QUEUE_EMAIL_BOX_USER)
        server.pass_(q.email_box_pass or settings.QUEUE_EMAIL_BOX_PASSWORD)

        messagesInfo = server.list()[1]
        logger.info("Received %d messages from POP3 server" % len(messagesInfo))

        for msg in messagesInfo:
            msgNum = msg.split(" ")[0]
            logger.info("Processing message %s" % msgNum)

            full_message = "\n".join(server.retr(msgNum)[1])
            ticket = ticket_from_message(message=full_message, queue=q, logger=logger)

            if ticket:
                server.dele(msgNum)
                logger.info("Successfully processed message %s, deleted from POP3 server" % msgNum)
            else:
                logger.warn("Message %s was not successfully processed, and will be left on POP3 server" % msgNum)

        server.quit()

    elif email_box_type == 'imap':
        if q.email_box_ssl or settings.QUEUE_EMAIL_BOX_SSL:
            if not q.email_box_port:
                q.email_box_port = 993
            server = imaplib.IMAP4_SSL(q.email_box_host or
                                       settings.QUEUE_EMAIL_BOX_HOST,
                                       int(q.email_box_port))
        else:
            if not q.email_box_port:
                q.email_box_port = 143
            server = imaplib.IMAP4(q.email_box_host or
                                   settings.QUEUE_EMAIL_BOX_HOST,
                                   int(q.email_box_port))

        logger.info("Attempting IMAP server login")

        server.login(q.email_box_user or
                     settings.QUEUE_EMAIL_BOX_USER,
                     q.email_box_pass or
                     settings.QUEUE_EMAIL_BOX_PASSWORD)
        server.select(q.email_box_imap_folder)

        status, data = server.search(None, 'NOT', 'DELETED')
        if data:
            msgnums = data[0].split()
            logger.info("Received %d messages from IMAP server" % len(msgnums))
            for num in msgnums:
                logger.info("Processing message %s" % num)
                status, data = server.fetch(num, '(RFC822)')
                ticket = ticket_from_message(message=encoding.smart_text(data[0][1]), queue=q, logger=logger)
                if ticket:
                    server.store(num, '+FLAGS', '\\Deleted')
                    logger.info("Successfully processed message %s, deleted from IMAP server" % str(num))
                else:
                    logger.warn("Message %s was not successfully processed, and will be left on IMAP server" % str(num))

        server.expunge()
        server.close()
        server.logout()

    elif email_box_type == 'local':
        mail_dir = q.email_box_local_dir or '/var/lib/mail/helpdesk/'
        mail = [join(mail_dir, f) for f in listdir(mail_dir) if isfile(join(mail_dir, f))]
        logger.info("Found %d messages in local mailbox directory" % len(mail))

        logger.info("Found %d messages in local mailbox directory" % len(mail))
        for i, m in enumerate(mail, 1):
            logger.info("Processing message %d" % i)
            with open(m, 'r') as f:
                ticket = ticket_from_message(message=f.read(), queue=q, logger=logger)
            if ticket:
                logger.info("Successfully processed message %d, ticket/comment created." % i)
                try:
                    unlink(m)  # delete message file if ticket was successful
                except:
                    logger.error("Unable to delete message %d." % i)
                else:
                    logger.info("Successfully deleted message %d." % i)
            else:
                logger.warn("Message %d was not successfully processed, and will be left in local directory" % i)


def decodeUnknown(charset, string):
    if six.PY2:
        if not charset:
            try:
                return string.decode('utf-8', 'ignore')
            except:
                return string.decode('iso8859-1', 'ignore')
        return unicode(string, charset)
    elif six.PY3:
        if type(string) is not str:
            if not charset:
                try:
                    return str(string, encoding='utf-8', errors='replace')
                except:
                    return str(string, encoding='iso8859-1', errors='replace')
            return str(string, encoding=charset, errors='replace')
        return string


def decode_mail_headers(string):
    decoded = email.header.decode_header(string)
    if six.PY2:
        return u' '.join([unicode(msg, charset or 'utf-8') for msg, charset in decoded])
    elif six.PY3:
        return u' '.join([str(msg, encoding=charset, errors='replace') if charset else str(msg) for msg, charset in decoded])


def ticket_from_message(message, queue, logger):
    # 'message' must be an RFC822 formatted message.
<<<<<<< HEAD
#     if six.PY2:
    message = email.message_from_string(message)
#     elif six.PY3:
#         if isinstance(msg, bytes):
#             message = email.message_from_bytes(message)
#         else:
#             message = email.message_from_string(message)
=======
    msg = message
    if six.PY2:
        message = email.message_from_string(msg)
    elif six.PY3:
        if isinstance(msg, bytes):
            message = email.message_from_bytes(msg)
        else:
            message = email.message_from_string(msg)
>>>>>>> 5998faa6
    subject = message.get('subject', _('Created from e-mail'))
    subject = decode_mail_headers(decodeUnknown(message.get_charset(), subject))
    for affix in STRIPPED_SUBJECT_STRINGS:
        subject = subject.replace(affix, "")
    subject = subject.strip()

    sender = message.get('from', _('Unknown Sender'))
    sender = decode_mail_headers(decodeUnknown(message.get_charset(), sender))
    sender_email = email.utils.parseaddr(sender)[1]

    for ignore in IgnoreEmail.objects.filter(Q(queues=queue) | Q(queues__isnull=True)):
        if ignore.test(sender_email):
            if ignore.keep_in_mailbox:
                # By returning 'False' the message will be kept in the mailbox,
                # and the 'True' will cause the message to be deleted.
                return False
            return True

    matchobj = re.match(r".*\[" + queue.slug + "-(?P<id>\d+)\]", subject)
    if matchobj:
        # This is a reply or forward.
        ticket = matchobj.group('id')
        logger.info("Matched tracking ID %s-%s" % (queue.slug, ticket))
    else:
        logger.info("No tracking ID matched.")
        ticket = None

    body = None
    counter = 0
    files = []

    for part in message.walk():
        if part.get_content_maintype() == 'multipart':
            continue

        name = part.get_param("name")
        if name:
            name = email.utils.collapse_rfc2231_value(name)

        if part.get_content_maintype() == 'text' and name is None:
            if part.get_content_subtype() == 'plain':
                body = EmailReplyParser.parse_reply(
                    decodeUnknown(part.get_content_charset(), part.get_payload(decode=True))
                )
                logger.debug("Discovered plain text MIME part")
            else:
                files.append(
                    SimpleUploadedFile(_("email_html_body.html"), encoding.smart_bytes(part.get_payload()), 'text/html')
                )
                logger.debug("Discovered HTML MIME part")
        else:
            if not name:
                ext = mimetypes.guess_extension(part.get_content_type())
                name = "part-%i%s" % (counter, ext)
            files.append(SimpleUploadedFile(name, encoding.smart_bytes(part.get_payload()), part.get_content_type()))
            logger.debug("Found MIME attachment %s" % name)

        counter += 1

    if not body:
        body = _('No plain-text email body available. Please see attachment "email_html_body.html".')

    if ticket:
        try:
            t = Ticket.objects.get(id=ticket)
        except Ticket.DoesNotExist:
            logger.info("Tracking ID %s-%s not associated with existing ticket. Creating new ticket." % (queue.slug, ticket))
            ticket = None
        else:
            logger.info("Found existing ticket with Tracking ID %s-%s" % (t.queue.slug, t.id))
            if t.status == Ticket.CLOSED_STATUS:
                t.status = Ticket.REOPENED_STATUS
                t.save()
            new = False

    smtp_priority = message.get('priority', '')
    smtp_importance = message.get('importance', '')
    high_priority_types = {'high', 'important', '1', 'urgent'}
    priority = 2 if high_priority_types & {smtp_priority, smtp_importance} else 3

    if ticket is None:
        new = True
        t = Ticket.objects.create(
            title=subject,
            queue=queue,
            submitter_email=sender_email,
            created=timezone.now(),
            description=body,
            priority=priority,
        )
        logger.debug("Created new ticket %s-%s" % (t.queue.slug, t.id))

    f = FollowUp(
        ticket=t,
        title=_('E-Mail Received from %(sender_email)s' % {'sender_email': sender_email}),
        date=timezone.now(),
        public=True,
        comment=body,
    )

    if t.status == Ticket.REOPENED_STATUS:
        f.new_status = Ticket.REOPENED_STATUS
        f.title = _('Ticket Re-Opened by E-Mail Received from %(sender_email)s' % {'sender_email': sender_email})

    f.save()
    logger.debug("Created new FollowUp for Ticket")

    if six.PY2:
        logger.info(("[%s-%s] %s" % (t.queue.slug, t.id, t.title,)).encode('ascii', 'replace'))
    elif six.PY3:
        logger.info("[%s-%s] %s" % (t.queue.slug, t.id, t.title,))

    attached = process_attachments(f, files)
    for att_file in attached:
        logger.info("Attachment '%s' successfully added to ticket from email." % att_file[0])

    context = safe_template_context(t)

    if new:
        if sender_email:
            send_templated_mail(
                'newticket_submitter',
                context,
                recipients=sender_email,
                sender=queue.from_address,
                fail_silently=True,
            )
        if queue.new_ticket_cc:
            send_templated_mail(
                'newticket_cc',
                context,
                recipients=queue.new_ticket_cc,
                sender=queue.from_address,
                fail_silently=True,
            )
        if queue.updated_ticket_cc and queue.updated_ticket_cc != queue.new_ticket_cc:
            send_templated_mail(
                'newticket_cc',
                context,
                recipients=queue.updated_ticket_cc,
                sender=queue.from_address,
                fail_silently=True,
            )
    else:
        context.update(comment=f.comment)
        if t.assigned_to:
            send_templated_mail(
                'updated_owner',
                context,
                recipients=t.assigned_to.email,
                sender=queue.from_address,
                fail_silently=True,
            )
        if queue.updated_ticket_cc:
            send_templated_mail(
                'updated_cc',
                context,
                recipients=queue.updated_ticket_cc,
                sender=queue.from_address,
                fail_silently=True,
            )

    return t


if __name__ == '__main__':
    process_email()<|MERGE_RESOLUTION|>--- conflicted
+++ resolved
@@ -264,24 +264,7 @@
 
 def ticket_from_message(message, queue, logger):
     # 'message' must be an RFC822 formatted message.
-<<<<<<< HEAD
-#     if six.PY2:
     message = email.message_from_string(message)
-#     elif six.PY3:
-#         if isinstance(msg, bytes):
-#             message = email.message_from_bytes(message)
-#         else:
-#             message = email.message_from_string(message)
-=======
-    msg = message
-    if six.PY2:
-        message = email.message_from_string(msg)
-    elif six.PY3:
-        if isinstance(msg, bytes):
-            message = email.message_from_bytes(msg)
-        else:
-            message = email.message_from_string(msg)
->>>>>>> 5998faa6
     subject = message.get('subject', _('Created from e-mail'))
     subject = decode_mail_headers(decodeUnknown(message.get_charset(), subject))
     for affix in STRIPPED_SUBJECT_STRINGS:
