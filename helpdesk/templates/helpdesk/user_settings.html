--- conflicted
+++ resolved
@@ -7,15 +7,10 @@
 
 <p>{% blocktrans %}Use the following options to change the way your helpdesk system works for you. These settings do not impact any other user.{% endblocktrans %}</p>
 
-<<<<<<< HEAD
+{% block form_content %}
 <form role="form" method='post' action='./'>
+    {% csrf_token %}
     {{ form|bootstrap4form }}
-=======
-{% block form_content %}
-<form role="form" method="post">
-    {% csrf_token %}
-    {{ form|bootstrap }}
->>>>>>> 7cd6c37a
     <div class="form-group">
       <input type="submit" value="Submit"/>
     </div>
