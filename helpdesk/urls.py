--- conflicted
+++ resolved
@@ -69,17 +69,11 @@
         staff.followup_delete,
         name="followup_delete",
     ),
-<<<<<<< HEAD
     path("tickets/<int:ticket_id>/edit/", never_cache(staff.edit_ticket), name="edit"),
     path("tickets/<int:ticket_id>/update/",
          never_cache(staff.update_ticket_view), name="update"),
     path("tickets/<int:ticket_id>/delete/",
          staff.delete_ticket, name="delete"),
-=======
-    path("tickets/<int:ticket_id>/edit/", staff.edit_ticket, name="edit"),
-    path("tickets/<int:ticket_id>/update/", staff.update_ticket_view, name="update"),
-    path("tickets/<int:ticket_id>/delete/", staff.delete_ticket, name="delete"),
->>>>>>> edde51b3
     path("tickets/<int:ticket_id>/hold/", staff.hold_ticket, name="hold"),
     path("tickets/<int:ticket_id>/unhold/", staff.unhold_ticket, name="unhold"),
     path("tickets/<int:ticket_id>/cc/", staff.ticket_cc, name="ticket_cc"),
