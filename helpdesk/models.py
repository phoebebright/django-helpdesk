--- conflicted
+++ resolved
@@ -502,7 +502,7 @@
         Send notifications to everyone interested in this ticket.
 
         The the roles argument is a dictionary mapping from roles to (template, context) pairs.
-        If a role is not present in the dictionary, users of that type will not recieve the notification.
+        If a role is not present in the dictionary, users of that type will not receive the notification.
 
         The following roles exist:
 
@@ -537,12 +537,13 @@
                 send_templated_mail(template, context, recipient, sender=self.queue.from_address, **kwargs)
                 recipients.add(recipient)
         send('submitter', self.submitter_email)
+        send('ticket_cc', self.queue.updated_ticket_cc)
         send('new_ticket_cc', self.queue.new_ticket_cc)
         if self.assigned_to:
             send('assigned_to', self.assigned_to.email)
-        send('ticket_cc', self.queue.updated_ticket_cc)
-        for cc in self.ticketcc_set.all():
-            send('ticket_cc', cc.email_address)
+        if self.queue.enable_notifications_on_email_events:
+            for cc in self.ticketcc_set.all():
+                send('ticket_cc', cc.email_address)
         return recipients
 
     def _get_assigned_to(self):
@@ -665,13 +666,8 @@
         return '%s %s' % (self.id, self.title)
 
     def get_absolute_url(self):
-<<<<<<< HEAD
         from django.urls import reverse
         return reverse('helpdesk:view', args=(self.id,))
-=======
-        return ('helpdesk_view', (self.id,))
-    get_absolute_url = models.permalink(get_absolute_url)                 
->>>>>>> c5101a28
 
     def save(self, *args, **kwargs):
         if not self.id:
