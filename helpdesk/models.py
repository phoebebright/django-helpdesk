--- conflicted
+++ resolved
@@ -1134,20 +1134,10 @@
             import cPickle as pickle
         from helpdesk.lib import b64decode
         try:
-<<<<<<< HEAD
-            if six.PY3:
-                if type(self.settings_pickled) is bytes:
-                    return pickle.loads(b64decode(str(self.settings_pickled, 'utf8')))
-                else:
-                    return pickle.loads(b64decode(bytes(self.settings_pickled, 'utf8')))
-            else:
-                return pickle.loads(b64decode(str(self.settings_pickled)))
-=======
             if six.PY2:
                 return pickle.loads(b64decode(str(self.settings_pickled)))
             else:
                 return pickle.loads(b64decode(self.settings_pickled.encode('utf-8')))
->>>>>>> fef08082
         except pickle.UnpicklingError:
             return {}
 
