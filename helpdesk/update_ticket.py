import typing

from django.core.exceptions import ValidationError
from django.contrib.auth import get_user_model
from django.utils import timezone
from django.utils.translation import gettext as _

from helpdesk.lib import safe_template_context
from helpdesk import settings as helpdesk_settings
from helpdesk.lib import process_attachments
from helpdesk.decorators import (
    is_helpdesk_staff,
)
from helpdesk.models import (
    FollowUp,
    Ticket,
    TicketCC,
)
from helpdesk.signals import update_ticket_done

User = get_user_model()


<<<<<<< HEAD
def add_staff_subscription(
        user: User,
        ticket: Ticket
) -> None:
=======
def add_staff_subscription(user: User, ticket: Ticket) -> None:
>>>>>>> edde51b3
    """Auto subscribe the staff member if that's what the settigs say and the
    user is authenticated and a staff member"""
    if (
        helpdesk_settings.HELPDESK_AUTO_SUBSCRIBE_ON_TICKET_RESPONSE
        and user.is_authenticated
        and return_ticketccstring_and_show_subscribe(user, ticket)[1]
    ):
        subscribe_to_ticket_updates(ticket, user)


def return_ticketccstring_and_show_subscribe(user, ticket):
    """used in view_ticket() and followup_edit()"""
    # create the ticketcc_string and check whether current user is already
    # subscribed
    username = user.get_username().upper()
    try:
        useremail = user.email.upper()
    except AttributeError:
        useremail = ""
    strings_to_check = list()
    strings_to_check.append(username)
    strings_to_check.append(useremail)

    ticketcc_string = ""
    all_ticketcc = ticket.ticketcc_set.all()
    counter_all_ticketcc = len(all_ticketcc) - 1
    show_subscribe = True
    for i, ticketcc in enumerate(all_ticketcc):
        ticketcc_this_entry = str(ticketcc.display)
        ticketcc_string += ticketcc_this_entry
        if i < counter_all_ticketcc:
            ticketcc_string += ", "
        if strings_to_check.__contains__(ticketcc_this_entry.upper()):
            show_subscribe = False

    # check whether current user is a submitter or assigned to ticket
    assignedto_username = str(ticket.assigned_to).upper()
    strings_to_check = list()
    if ticket.submitter_email is not None:
        submitter_email = ticket.submitter_email.upper()
        strings_to_check.append(submitter_email)
    strings_to_check.append(assignedto_username)
    if strings_to_check.__contains__(username) or strings_to_check.__contains__(
        useremail
    ):
        show_subscribe = False

    return ticketcc_string, show_subscribe


<<<<<<< HEAD
def subscribe_to_ticket_updates(ticket, user=None, email=None, can_view=True, can_update=False):
=======
def subscribe_to_ticket_updates(
    ticket, user=None, email=None, can_view=True, can_update=False
):
>>>>>>> edde51b3
    if ticket is not None:
        queryset = TicketCC.objects.filter(ticket=ticket, user=user, email=email)

        # Don't create duplicate entries for subscribers
        if queryset.count() > 0:
            return queryset.first()

        if user is None and len(email) < 5:
            raise ValidationError(
                _(
                    "When you add somebody on Cc, you must provide either a User or a valid email. Email: %s"
                    % email
                )
            )

        return ticket.ticketcc_set.create(
            user=user, email=email, can_view=can_view, can_update=can_update
        )


def get_and_set_ticket_status(
<<<<<<< HEAD
        new_status: int,
        ticket: Ticket,
        follow_up: FollowUp
=======
    new_status: int, ticket: Ticket, follow_up: FollowUp
>>>>>>> edde51b3
) -> typing.Tuple[str, int]:
    """Performs comparision on previous status to new status,
    updating the title as required.

    Returns:
        The old status as a display string, old status code string
    """
    old_status_str = ticket.get_status_display()
    old_status = ticket.status
    if new_status != ticket.status:
        ticket.status = new_status
        ticket.save()
        follow_up.new_status = new_status
        if follow_up.title:
            follow_up.title += " and %s" % ticket.get_status_display()
        else:
            follow_up.title = "%s" % ticket.get_status_display()

    if not follow_up.title:
        if follow_up.comment:
            follow_up.title = _("Comment")
        else:
            follow_up.title = _("Updated")

    follow_up.save()
    return old_status_str, old_status


def update_messages_sent_to_by_public_and_status(
<<<<<<< HEAD
        public: bool,
        ticket: Ticket,
        follow_up: FollowUp,
        context: str,
        messages_sent_to: typing.Set[str],
        files: typing.List[typing.Tuple[str, str]]
) -> Ticket:
    """Sets the status of the ticket"""
    if public and (
            follow_up.comment or (
            follow_up.new_status in (
            Ticket.RESOLVED_STATUS,
            Ticket.CLOSED_STATUS
    )
    )
=======
    public: bool,
    ticket: Ticket,
    follow_up: FollowUp,
    context: str,
    messages_sent_to: typing.Set[str],
    files: typing.List[typing.Tuple[str, str]],
) -> Ticket:
    """Sets the status of the ticket"""
    if public and (
        follow_up.comment
        or (follow_up.new_status in (Ticket.RESOLVED_STATUS, Ticket.CLOSED_STATUS))
>>>>>>> edde51b3
    ):
        if follow_up.new_status == Ticket.RESOLVED_STATUS:
            template = "resolved_"
        elif follow_up.new_status == Ticket.CLOSED_STATUS:
            template = "closed_"
        else:
            template = "updated_"

        roles = {
            "submitter": (template + "submitter", context),
            "ticket_cc": (template + "cc", context),
        }
        if (
            ticket.assigned_to
            and ticket.assigned_to.usersettings_helpdesk.email_on_ticket_change
        ):
            roles["assigned_to"] = (template + "cc", context)
        messages_sent_to.update(
            ticket.send(
                roles, dont_send_to=messages_sent_to, fail_silently=True, files=files
            )
        )
    return ticket


def get_template_staff_and_template_cc(
<<<<<<< HEAD
        reassigned, follow_up: FollowUp
=======
    reassigned, follow_up: FollowUp
>>>>>>> edde51b3
) -> typing.Tuple[str, str]:
    if reassigned:
        template_staff = "assigned_owner"
    elif follow_up.new_status == Ticket.RESOLVED_STATUS:
        template_staff = "resolved_owner"
    elif follow_up.new_status == Ticket.CLOSED_STATUS:
        template_staff = "closed_owner"
    else:
        template_staff = "updated_owner"
    if reassigned:
        template_cc = "assigned_cc"
    elif follow_up.new_status == Ticket.RESOLVED_STATUS:
        template_cc = "resolved_cc"
    elif follow_up.new_status == Ticket.CLOSED_STATUS:
        template_cc = "closed_cc"
    else:
        template_cc = "updated_cc"

    return template_staff, template_cc


def update_ticket(
<<<<<<< HEAD
        user,
        ticket,
        title=None,
        comment="",
        files=None,
        public=False,
        owner=-1,
        ticket_title=None,
        priority=-1,
        queue=-1,
        new_status=None,
        time_spent=None,
        due_date=None,
        new_checklists=None,
        message_id=None,
        customfields_form=None,
        public_comment=None,
        private_comment=None,
=======
    user,
    ticket,
    title=None,
    comment="",
    files=None,
    public=False,
    owner=-1,
    priority=-1,
    queue=-1,
    new_status=None,
    time_spent=None,
    due_date=None,
    new_checklists=None,
    message_id=None,
    customfields_form=None,
>>>>>>> edde51b3
):
    # We need to allow the 'ticket' and 'queue' contexts to be applied to the
    # comment.
    context = safe_template_context(ticket)
    if title is None:
        title = ticket.title
    if priority == -1:
        priority = ticket.priority
    if queue == -1:
        queue = ticket.queue.id
    if new_status is None:
        new_status = ticket.status
    if new_checklists is None:
        new_checklists = {}

    from django.template import engines
<<<<<<< HEAD
    template_func = engines['django'].from_string

    # this prevents system from trying to render any template tags
    # broken into two stages to prevent changes from first replace being themselves
    # changed by the second replace due to conflicting syntax

    def comment_replace(comment):
        comment = comment.replace(
            '{%', 'X-HELPDESK-COMMENT-VERBATIM').replace('%}', 'X-HELPDESK-COMMENT-ENDVERBATIM')
        comment = comment.replace(
            'X-HELPDESK-COMMENT-VERBATIM', '{% verbatim %}{%'
        ).replace(
            'X-HELPDESK-COMMENT-ENDVERBATIM', '%}{% endverbatim %}'
        )
        return template_func(comment).render(context)

        # default comment

    if comment:
        comment = comment_replace(comment)
    if public_comment:
        public_comment = comment_replace(public_comment)
    if private_comment:
        private_comment = comment_replace(private_comment)

=======

    template_func = engines["django"].from_string
    # this prevents system from trying to render any template tags
    # broken into two stages to prevent changes from first replace being themselves
    # changed by the second replace due to conflicting syntax
    comment = comment.replace("{%", "X-HELPDESK-COMMENT-VERBATIM").replace(
        "%}", "X-HELPDESK-COMMENT-ENDVERBATIM"
    )
    comment = comment.replace(
        "X-HELPDESK-COMMENT-VERBATIM", "{% verbatim %}{%"
    ).replace("X-HELPDESK-COMMENT-ENDVERBATIM", "%}{% endverbatim %}")
>>>>>>> edde51b3
    # render the neutralized template

    if owner == -1 and ticket.assigned_to:
        owner = ticket.assigned_to.id

<<<<<<< HEAD
    if not (comment or public_comment or private_comment):
        print(f"Error: no comment submitted")
        return None

    if comment:
        f = FollowUp(ticket=ticket, date=timezone.now(), comment=comment,
                     time_spent=time_spent, message_id=message_id, title=title)

    if private_comment:
        f = FollowUp(ticket=ticket, date=timezone.now(), comment=private_comment, public=False,
                     time_spent=time_spent, message_id=message_id, title=title)
=======
    f = FollowUp(
        ticket=ticket,
        date=timezone.now(),
        comment=comment,
        time_spent=time_spent,
        message_id=message_id,
        title=title,
    )
>>>>>>> edde51b3

    if public_comment:
        f = FollowUp(ticket=ticket, date=timezone.now(), comment=public_comment, public=True,
                     time_spent=time_spent, message_id=message_id, title=title)


    try:
        if is_helpdesk_staff(user):
            f.user = user
        f.save()
    except Exception as e:
        print(f"Error saving followup: {e}")
        return None

    reassigned = False

    old_owner = ticket.assigned_to
    if owner != -1:
        if owner != 0 and (
            (ticket.assigned_to and owner != ticket.assigned_to.id)
            or not ticket.assigned_to
        ):
            new_user = User.objects.get(id=owner)
            f.title = _("Assigned to %(username)s") % {
                "username": new_user.get_username(),
            }
            ticket.assigned_to = new_user
            reassigned = True
        # user changed owner to 'unassign'
        elif owner == 0 and ticket.assigned_to is not None:
            f.title = _("Unassigned")
            ticket.assigned_to = None

    old_status_str, old_status = get_and_set_ticket_status(new_status, ticket, f)

    files = process_attachments(f, files) if files else []

    if title and title != ticket.title:
        f.ticketchange_set.create(
            field=_("Title"),
            old_value=ticket.title,
            new_value=title,
        )
        ticket.title = title

    if new_status != old_status:
        f.ticketchange_set.create(
            field=_("Status"),
            old_value=old_status_str,
            new_value=ticket.get_status_display(),
        )

    if ticket.assigned_to != old_owner:
        f.ticketchange_set.create(
            field=_("Owner"),
            old_value=old_owner,
            new_value=ticket.assigned_to,
        )

    if priority != ticket.priority:
        f.ticketchange_set.create(
            field=_("Priority"),
            old_value=ticket.priority,
            new_value=priority,
        )
        ticket.priority = priority

    if queue != ticket.queue.id:
        f.ticketchange_set.create(
            field=_("Queue"),
            old_value=ticket.queue.id,
            new_value=queue,
        )
        ticket.queue_id = queue

    if due_date != ticket.due_date:
        f.ticketchange_set.create(
            field=_("Due on"),
            old_value=ticket.due_date,
            new_value=due_date,
        )
        ticket.due_date = due_date

    # save custom fields and ticket changes
    if customfields_form and customfields_form.is_valid():
        customfields_form.save(followup=f)

    for checklist in ticket.checklists.all():
        if checklist.id not in new_checklists:
            continue
        new_completed_tasks = new_checklists[checklist.id]
        for task in checklist.tasks.all():
            changed = None

            # Add completion if it was not done yet
            if not task.completion_date and task.id in new_completed_tasks:
                task.completion_date = timezone.now()
                changed = "completed"
            # Remove it if it was done before
            elif task.completion_date and task.id not in new_completed_tasks:
                task.completion_date = None
                changed = "uncompleted"

            # Save and add ticket change if task state has changed
            if changed:
                task.save(update_fields=["completion_date"])
                f.ticketchange_set.create(
                    field=f"[{checklist.name}] {task.description}",
                    old_value=_("To do") if changed == "completed" else _("Completed"),
                    new_value=_("Completed") if changed == "completed" else _("To do"),
                )

<<<<<<< HEAD
    if new_status in (
            Ticket.RESOLVED_STATUS, Ticket.CLOSED_STATUS
    ) and (
            new_status == Ticket.RESOLVED_STATUS or ticket.resolution is None
=======
    if new_status in (Ticket.RESOLVED_STATUS, Ticket.CLOSED_STATUS) and (
        new_status == Ticket.RESOLVED_STATUS or ticket.resolution is None
>>>>>>> edde51b3
    ):
        ticket.resolution = comment

    # ticket might have changed above, so we re-instantiate context with the
    # (possibly) updated ticket.
    context = safe_template_context(ticket)
    context.update(
        resolution=ticket.resolution,
        comment=f.comment,
    )

    messages_sent_to = set()
    try:
        messages_sent_to.add(user.email)
    except AttributeError:
        pass
    ticket = update_messages_sent_to_by_public_and_status(
        public, ticket, f, context, messages_sent_to, files
    )

    template_staff, template_cc = get_template_staff_and_template_cc(reassigned, f)
    if ticket.assigned_to and (
<<<<<<< HEAD
            ticket.assigned_to.usersettings_helpdesk.email_on_ticket_change
            or (reassigned and ticket.assigned_to.usersettings_helpdesk.email_on_ticket_assign)
=======
        ticket.assigned_to.usersettings_helpdesk.email_on_ticket_change
        or (
            reassigned
            and ticket.assigned_to.usersettings_helpdesk.email_on_ticket_assign
        )
>>>>>>> edde51b3
    ):
        messages_sent_to.update(
            ticket.send(
                {"assigned_to": (template_staff, context)},
                dont_send_to=messages_sent_to,
                fail_silently=True,
                files=files,
            )
        )

    messages_sent_to.update(
        ticket.send(
            {"ticket_cc": (template_cc, context)},
            dont_send_to=messages_sent_to,
            fail_silently=True,
            files=files,
        )
    )
    ticket.save()

    # emit signal with followup when the ticket update is done
    # internally used for webhooks
    update_ticket_done.send(sender="update_ticket", followup=f)

    # auto subscribe user if enabled
    add_staff_subscription(user, ticket)
    return f<|MERGE_RESOLUTION|>--- conflicted
+++ resolved
@@ -21,14 +21,7 @@
 User = get_user_model()
 
 
-<<<<<<< HEAD
-def add_staff_subscription(
-        user: User,
-        ticket: Ticket
-) -> None:
-=======
 def add_staff_subscription(user: User, ticket: Ticket) -> None:
->>>>>>> edde51b3
     """Auto subscribe the staff member if that's what the settigs say and the
     user is authenticated and a staff member"""
     if (
@@ -79,13 +72,9 @@
     return ticketcc_string, show_subscribe
 
 
-<<<<<<< HEAD
-def subscribe_to_ticket_updates(ticket, user=None, email=None, can_view=True, can_update=False):
-=======
 def subscribe_to_ticket_updates(
     ticket, user=None, email=None, can_view=True, can_update=False
 ):
->>>>>>> edde51b3
     if ticket is not None:
         queryset = TicketCC.objects.filter(ticket=ticket, user=user, email=email)
 
@@ -107,13 +96,7 @@
 
 
 def get_and_set_ticket_status(
-<<<<<<< HEAD
-        new_status: int,
-        ticket: Ticket,
-        follow_up: FollowUp
-=======
     new_status: int, ticket: Ticket, follow_up: FollowUp
->>>>>>> edde51b3
 ) -> typing.Tuple[str, int]:
     """Performs comparision on previous status to new status,
     updating the title as required.
@@ -143,23 +126,6 @@
 
 
 def update_messages_sent_to_by_public_and_status(
-<<<<<<< HEAD
-        public: bool,
-        ticket: Ticket,
-        follow_up: FollowUp,
-        context: str,
-        messages_sent_to: typing.Set[str],
-        files: typing.List[typing.Tuple[str, str]]
-) -> Ticket:
-    """Sets the status of the ticket"""
-    if public and (
-            follow_up.comment or (
-            follow_up.new_status in (
-            Ticket.RESOLVED_STATUS,
-            Ticket.CLOSED_STATUS
-    )
-    )
-=======
     public: bool,
     ticket: Ticket,
     follow_up: FollowUp,
@@ -171,7 +137,6 @@
     if public and (
         follow_up.comment
         or (follow_up.new_status in (Ticket.RESOLVED_STATUS, Ticket.CLOSED_STATUS))
->>>>>>> edde51b3
     ):
         if follow_up.new_status == Ticket.RESOLVED_STATUS:
             template = "resolved_"
@@ -198,11 +163,7 @@
 
 
 def get_template_staff_and_template_cc(
-<<<<<<< HEAD
-        reassigned, follow_up: FollowUp
-=======
     reassigned, follow_up: FollowUp
->>>>>>> edde51b3
 ) -> typing.Tuple[str, str]:
     if reassigned:
         template_staff = "assigned_owner"
@@ -225,26 +186,6 @@
 
 
 def update_ticket(
-<<<<<<< HEAD
-        user,
-        ticket,
-        title=None,
-        comment="",
-        files=None,
-        public=False,
-        owner=-1,
-        ticket_title=None,
-        priority=-1,
-        queue=-1,
-        new_status=None,
-        time_spent=None,
-        due_date=None,
-        new_checklists=None,
-        message_id=None,
-        customfields_form=None,
-        public_comment=None,
-        private_comment=None,
-=======
     user,
     ticket,
     title=None,
@@ -260,7 +201,8 @@
     new_checklists=None,
     message_id=None,
     customfields_form=None,
->>>>>>> edde51b3
+        public_comment=None,
+        private_comment=None,
 ):
     # We need to allow the 'ticket' and 'queue' contexts to be applied to the
     # comment.
@@ -277,13 +219,11 @@
         new_checklists = {}
 
     from django.template import engines
-<<<<<<< HEAD
     template_func = engines['django'].from_string
 
     # this prevents system from trying to render any template tags
     # broken into two stages to prevent changes from first replace being themselves
-    # changed by the second replace due to conflicting syntax
-
+    # changed by the second replace due to conflicting synta
     def comment_replace(comment):
         comment = comment.replace(
             '{%', 'X-HELPDESK-COMMENT-VERBATIM').replace('%}', 'X-HELPDESK-COMMENT-ENDVERBATIM')
@@ -294,8 +234,6 @@
         )
         return template_func(comment).render(context)
 
-        # default comment
-
     if comment:
         comment = comment_replace(comment)
     if public_comment:
@@ -303,25 +241,9 @@
     if private_comment:
         private_comment = comment_replace(private_comment)
 
-=======
-
-    template_func = engines["django"].from_string
-    # this prevents system from trying to render any template tags
-    # broken into two stages to prevent changes from first replace being themselves
-    # changed by the second replace due to conflicting syntax
-    comment = comment.replace("{%", "X-HELPDESK-COMMENT-VERBATIM").replace(
-        "%}", "X-HELPDESK-COMMENT-ENDVERBATIM"
-    )
-    comment = comment.replace(
-        "X-HELPDESK-COMMENT-VERBATIM", "{% verbatim %}{%"
-    ).replace("X-HELPDESK-COMMENT-ENDVERBATIM", "%}{% endverbatim %}")
->>>>>>> edde51b3
-    # render the neutralized template
-
     if owner == -1 and ticket.assigned_to:
         owner = ticket.assigned_to.id
 
-<<<<<<< HEAD
     if not (comment or public_comment or private_comment):
         print(f"Error: no comment submitted")
         return None
@@ -333,16 +255,6 @@
     if private_comment:
         f = FollowUp(ticket=ticket, date=timezone.now(), comment=private_comment, public=False,
                      time_spent=time_spent, message_id=message_id, title=title)
-=======
-    f = FollowUp(
-        ticket=ticket,
-        date=timezone.now(),
-        comment=comment,
-        time_spent=time_spent,
-        message_id=message_id,
-        title=title,
-    )
->>>>>>> edde51b3
 
     if public_comment:
         f = FollowUp(ticket=ticket, date=timezone.now(), comment=public_comment, public=True,
@@ -455,15 +367,8 @@
                     new_value=_("Completed") if changed == "completed" else _("To do"),
                 )
 
-<<<<<<< HEAD
-    if new_status in (
-            Ticket.RESOLVED_STATUS, Ticket.CLOSED_STATUS
-    ) and (
-            new_status == Ticket.RESOLVED_STATUS or ticket.resolution is None
-=======
     if new_status in (Ticket.RESOLVED_STATUS, Ticket.CLOSED_STATUS) and (
         new_status == Ticket.RESOLVED_STATUS or ticket.resolution is None
->>>>>>> edde51b3
     ):
         ticket.resolution = comment
 
@@ -486,16 +391,11 @@
 
     template_staff, template_cc = get_template_staff_and_template_cc(reassigned, f)
     if ticket.assigned_to and (
-<<<<<<< HEAD
-            ticket.assigned_to.usersettings_helpdesk.email_on_ticket_change
-            or (reassigned and ticket.assigned_to.usersettings_helpdesk.email_on_ticket_assign)
-=======
         ticket.assigned_to.usersettings_helpdesk.email_on_ticket_change
         or (
             reassigned
             and ticket.assigned_to.usersettings_helpdesk.email_on_ticket_assign
         )
->>>>>>> edde51b3
     ):
         messages_sent_to.update(
             ticket.send(
