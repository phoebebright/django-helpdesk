--- conflicted
+++ resolved
@@ -10,21 +10,10 @@
 import mimetypes
 import os
 
-<<<<<<< HEAD
 from django.conf import settings
 from django.db.models import Q
-from django.utils.encoding import smart_text
+from django.utils.encoding import smart_text, smart_str
 from django.utils.safestring import mark_safe
-=======
-from django.utils.encoding import smart_str
-
-def send_templated_mail(template_name, email_context, recipients, sender=None, bcc=None, fail_silently=False, files=None, extra_headers={}):
-    """
-    send_templated_mail() is a warpper around Django's e-mail routines that
-    allows us to easily send multipart (text/plain & text/html) e-mails using
-    templates that are stored in the database. This lets the admin provide
-    both a text and a HTML template for each message.
->>>>>>> c5101a28
 
 from helpdesk.models import Attachment, EmailTemplate
 
@@ -40,100 +29,9 @@
 
 def query_to_base64(query):
     """
-<<<<<<< HEAD
     Converts a query dict object to a base64-encoded bytes object.
     """
     return b64encode(json.dumps(query).encode('UTF-8'))
-=======
-    from django import VERSION
-    from django.conf import settings
-    from django.core.mail import EmailMultiAlternatives
-    from django.template import loader, Context
-
-    from helpdesk.models import EmailTemplate
-    from helpdesk.settings import HELPDESK_EMAIL_SUBJECT_TEMPLATE
-    import os
-
-    # RemovedInDjango110Warning: render() must be called with a dict, not a Context.
-    if VERSION >= (1, 8):
-        context = email_context
-    else:
-        context = Context(email_context)
-
-    if hasattr(context['queue'], 'locale'):
-        locale = getattr(context['queue'], 'locale', '')
-    else:
-        locale = context['queue'].get('locale', 'en')
-    if not locale:
-        locale = 'en'
-
-    t = None
-    try:
-        t = EmailTemplate.objects.get(template_name__iexact=template_name, locale=locale)
-    except EmailTemplate.DoesNotExist:
-        pass
-
-    if not t:
-        try:
-            t = EmailTemplate.objects.get(template_name__iexact=template_name, locale__isnull=True)
-        except EmailTemplate.DoesNotExist:
-            logger.warning('template "%s" does not exist, no mail sent' %
-               template_name)
-            return # just ignore if template doesn't exist
-
-    if not sender:
-        sender = settings.DEFAULT_FROM_EMAIL
-
-    footer_file = os.path.join('helpdesk', locale, 'email_text_footer.txt')
-    
-    # get_template_from_string was removed in Django 1.8 http://django.readthedocs.org/en/1.8.x/ref/templates/upgrading.html
-    try:
-        from django.template import engines
-        template_func = engines['django'].from_string
-    except ImportError:  # occurs in django < 1.8
-        template_func = loader.get_template_from_string
-
-    text_part = template_func(
-        "%s{%% include '%s' %%}" % (t.plain_text, footer_file)
-        ).render(context)
-
-    email_html_base_file = os.path.join('helpdesk', locale, 'email_html_base.html')
-
-
-    ''' keep new lines in html emails '''
-    from django.utils.safestring import mark_safe
-
-    if 'comment' in context:
-        html_txt = context['comment']
-        html_txt = html_txt.replace('\r\n', '<br>')
-        context['comment'] = mark_safe(html_txt)
-
-    # get_template_from_string was removed in Django 1.8 http://django.readthedocs.org/en/1.8.x/ref/templates/upgrading.html
-    html_part = template_func(
-        "{%% extends '%s' %%}{%% block title %%}%s{%% endblock %%}{%% block content %%}%s{%% endblock %%}" % (email_html_base_file, t.heading, t.html)
-        ).render(context)
-
-    # get_template_from_string was removed in Django 1.8 http://django.readthedocs.org/en/1.8.x/ref/templates/upgrading.html
-    subject_part = template_func(
-        HELPDESK_EMAIL_SUBJECT_TEMPLATE % {
-            "subject": t.subject,
-        }).render(context)
-
-    if isinstance(recipients, str):
-        if recipients.find(','):
-            recipients = recipients.split(',')
-    elif type(recipients) != list:
-        recipients = [recipients,]
-
-    msg = EmailMultiAlternatives(   subject_part.replace('\n', '').replace('\r', ''),
-                                    text_part,
-                                    sender,
-                                    recipients,
-                                    bcc=bcc,
-                                    headers=extra_headers,
-                                    )
-    msg.attach_alternative(html_part, "text/html")
->>>>>>> c5101a28
 
 
 def query_from_base64(b64data):
