
import email
import uuid

from helpdesk.models import Queue, CustomField, FollowUp, Ticket, TicketCC
from django.test import TestCase
from django.core import mail
from django.core.exceptions import ObjectDoesNotExist
from django.forms import ValidationError
from django.test.client import Client
from django.urls import reverse

from helpdesk.management.commands.get_email import object_from_message, create_ticket_cc

try:  # python 3
    from urllib.parse import urlparse
except ImportError:  # python 2
    from urlparse import urlparse


class TicketBasicsTestCase(TestCase):
    fixtures = ['emailtemplate.json']

    def setUp(self):
        self.queue_public = Queue.objects.create(
            title='Queue 1',
            slug='q1',
            allow_public_submission=True,
            new_ticket_cc='new.public@example.com',
            updated_ticket_cc='update.public@example.com')
        self.queue_private = Queue.objects.create(
            title='Queue 2',
            slug='q2',
            allow_public_submission=False,
            new_ticket_cc='new.private@example.com',
            updated_ticket_cc='update.private@example.com')

        self.ticket_data = {
            'title': 'Test Ticket',
            'description': 'Some Test Ticket',
        }

        self.client = Client()

    def test_create_ticket_instance_from_payload(self):

        """
        Ensure that a <Ticket> instance is created whenever an email is sent to a public queue.
        """

        email_count = len(mail.outbox)
        ticket_data = dict(queue=self.queue_public, **self.ticket_data)
        ticket = Ticket.objects.create(**ticket_data)
        self.assertEqual(ticket.ticket_for_url, "q1-%s" % ticket.id)
        self.assertEqual(email_count, len(mail.outbox))

    def test_create_ticket_public(self):
        email_count = len(mail.outbox)

        response = self.client.get(reverse('helpdesk:home'))
        self.assertEqual(response.status_code, 200)

        post_data = {
            'title': 'Test ticket title',
            'queue': self.queue_public.id,
            'submitter_email': 'ticket1.submitter@example.com',
            'body': 'Test ticket body',
            'priority': 3,
        }

        response = self.client.post(reverse('helpdesk:home'), post_data, follow=True)
        last_redirect = response.redirect_chain[-1]
        last_redirect_url = last_redirect[0]
        # last_redirect_status = last_redirect[1]

        # Ensure we landed on the "View" page.
        # Django 1.9 compatible way of testing this
        # https://docs.djangoproject.com/en/1.9/releases/1.9/#http-redirects-no-longer-forced-to-absolute-uris
        urlparts = urlparse(last_redirect_url)
        self.assertEqual(urlparts.path, reverse('helpdesk:public_view'))

        # Ensure submitter, new-queue + update-queue were all emailed.
        self.assertEqual(email_count + 3, len(mail.outbox))

    def test_create_ticket_private(self):
        email_count = len(mail.outbox)
        post_data = {
            'title': 'Private ticket test',
            'queue': self.queue_private.id,
            'submitter_email': 'ticket2.submitter@example.com',
            'body': 'Test ticket body',
            'priority': 3,
        }

        response = self.client.post(reverse('helpdesk:home'), post_data)
        self.assertEqual(response.status_code, 200)
        self.assertEqual(email_count, len(mail.outbox))
        self.assertContains(response, 'Select a valid choice.')

    def test_create_ticket_customfields(self):
        email_count = len(mail.outbox)
        queue_custom = Queue.objects.create(
            title='Queue 3',
            slug='q3',
            allow_public_submission=True,
            updated_ticket_cc='update.custom@example.com')
        custom_field_1 = CustomField.objects.create(
            name='textfield',
            label='Text Field',
            data_type='varchar',
            max_length=100,
            ordering=10,
            required=False,
            staff_only=False)
        post_data = {
            'queue': queue_custom.id,
            'title': 'Ticket with custom text field',
            'submitter_email': 'ticket3.submitter@example.com',
            'body': 'Test ticket body',
            'priority': 3,
            'custom_textfield': 'This is my custom text.',
        }

        response = self.client.post(reverse('helpdesk:home'), post_data, follow=True)

        custom_field_1.delete()
        last_redirect = response.redirect_chain[-1]
        last_redirect_url = last_redirect[0]
        # last_redirect_status = last_redirect[1]

        # Ensure we landed on the "View" page.
        # Django 1.9 compatible way of testing this
        # https://docs.djangoproject.com/en/1.9/releases/1.9/#http-redirects-no-longer-forced-to-absolute-uris
        urlparts = urlparse(last_redirect_url)
        self.assertEqual(urlparts.path, reverse('helpdesk:public_view'))

        # Ensure only two e-mails were sent - submitter & updated.
<<<<<<< HEAD
        self.assertEqual(email_count + 2, len(mail.outbox))
=======
        self.assertEqual(email_count+2, len(mail.outbox))

class EmailInteractionsTestCase(TestCase):
    fixtures = ['emailtemplate.json']

    def setUp(self):
        self.queue_public = Queue.objects.create(title='Mail Queue 1', 
                                                    slug='mq1',
                                                    email_address='queue-1@example.com',
                                                    allow_public_submission=True, 
                                                    new_ticket_cc='new.public.with.notifications@example.com', 
                                                    updated_ticket_cc='update.public.with.notifications@example.com',
                                                    enable_notifications_on_email_events=True,
                                                )

        self.queue_public_with_notifications_disabled = Queue.objects.create(title='Mail Queue 2', 
                                                                            slug='mq2',
                                                                            email_address='queue-2@example.com',
                                                                            allow_public_submission=True, 
                                                                            new_ticket_cc='new.public.without.notifications@example.com', 
                                                                            updated_ticket_cc='update.public.without.notifications@example.com',
                                                                            enable_notifications_on_email_events=False,
                                                                            )

        self.ticket_data = {
                'title': 'Test Ticket',
                'description': 'Some Test Ticket',
                }

    def test_create_ticket_from_email_with_message_id(self):

        """
        Ensure that a <Ticket> instance is created whenever an email is sent to a public queue.
        Also, make sure that the RFC 2822 field "message-id" is stored on the <Ticket.submitter_email_id>
        field.
        """

        msg = email.message.Message()

        message_id = uuid.uuid4().hex
        submitter_email = 'foo@bar.py'
     
        msg.__setitem__('Message-ID', message_id)
        msg.__setitem__('Subject', self.ticket_data['title'])
        msg.__setitem__('From', submitter_email) 
        msg.__setitem__('To', self.queue_public.email_address)
        msg.__setitem__('Content-Type', 'text/plain;')
        msg.set_payload(self.ticket_data['description'])

        email_count = len(mail.outbox)

        object_from_message(str(msg), self.queue_public, quiet=True)

        followup = FollowUp.objects.get(message_id=message_id)
        ticket = Ticket.objects.get(id=followup.ticket.id)

        self.assertEqual(ticket.ticket_for_url, "mq1-%s" % ticket.id)

        # As we have created an Ticket from an email, we notify the sender (+1) 
        # and the new and update queues (+2)
        self.assertEqual(email_count + 1 + 2, len(mail.outbox))

        # Ensure that the submitter is notified
        self.assertIn(submitter_email,mail.outbox[0].to)

    def test_create_ticket_from_email_without_message_id(self):

        """
        Ensure that a <Ticket> instance is created whenever an email is sent to a public queue.
        Also, make sure that the RFC 2822 field "message-id" is stored on the <Ticket.submitter_email_id>
        field.
        """

        msg = email.message.Message()
        submitter_email = 'foo@bar.py'

        msg.__setitem__('Subject', self.ticket_data['title'])
        msg.__setitem__('From', submitter_email) 
        msg.__setitem__('To', self.queue_public.email_address)
        msg.__setitem__('Content-Type', 'text/plain;')
        msg.set_payload(self.ticket_data['description'])

        email_count = len(mail.outbox)

        object_from_message(str(msg), self.queue_public, quiet=True)

        ticket = Ticket.objects.get(title=self.ticket_data['title'], queue=self.queue_public, submitter_email=submitter_email)

        self.assertEqual(ticket.ticket_for_url, "mq1-%s" % ticket.id)

        # As we have created an Ticket from an email, we notify the sender (+1) 
        # and the new and update queues (+2)
        self.assertEqual(email_count + 1 + 2, len(mail.outbox))

        # Ensure that the submitter is notified
        self.assertIn(submitter_email,mail.outbox[0].to)

    def test_create_ticket_from_email_with_carbon_copy(self):

        """ 
        Ensure that an instance of <TicketCC> is created for every valid element of the
        "rfc_2822_cc" field when creating a <Ticket> instance.
        """

        msg = email.message.Message()

        message_id = uuid.uuid4().hex
        submitter_email = 'foo@bar.py'
        cc_list = ['bravo@example.net', 'charlie@foobar.com']

        msg.__setitem__('Message-ID', message_id)
        msg.__setitem__('Subject', self.ticket_data['title'])
        msg.__setitem__('From', submitter_email)
        msg.__setitem__('To', self.queue_public.email_address)
        msg.__setitem__('Cc', ','.join(cc_list))
        msg.__setitem__('Content-Type', 'text/plain;')
        msg.set_payload(self.ticket_data['description'])

        email_count = len(mail.outbox)
        
        object_from_message(str(msg), self.queue_public, quiet=True)

        followup = FollowUp.objects.get(message_id=message_id)
        ticket = Ticket.objects.get(id=followup.ticket.id)
        self.assertEqual(ticket.ticket_for_url, "mq1-%s" % ticket.id)

        # As we have created an Ticket from an email, we notify the sender
        # and contacts on the cc_list (+1 as it's treated as a list),
        # the new and update queues (+2) 
        self.assertEqual(email_count + 1 + 2, len(mail.outbox))

        # Ensure that the submitter is notified
        self.assertIn(submitter_email,mail.outbox[0].to)

        
        for cc_email in cc_list:

            # Ensure that contacts on cc_list will be notified on the same email (index 0)
            self.assertIn(cc_email, mail.outbox[0].to)

            # Ensure that <TicketCC> exists
            ticket_cc = TicketCC.objects.get(ticket=ticket, email=cc_email)
            self.assertTrue(ticket_cc.ticket, ticket)
            self.assertTrue(ticket_cc.email, cc_email)

    def test_create_ticket_from_email_to_multiple_emails(self):

        """ 
        Ensure that an instance of <TicketCC> is created for every valid element of the
        "rfc_2822_cc" field when creating a <Ticket> instance.
        """

        msg = email.message.Message()

        message_id = uuid.uuid4().hex
        submitter_email = 'foo@bar.py'
        to_list = [self.queue_public.email_address]
        cc_list = ['bravo@example.net', 'charlie@foobar.com']

        msg.__setitem__('Message-ID', message_id)
        msg.__setitem__('Subject', self.ticket_data['title'])
        msg.__setitem__('From', submitter_email)
        msg.__setitem__('To', ','.join(to_list + cc_list))
        msg.__setitem__('Content-Type', 'text/plain;')
        msg.set_payload(self.ticket_data['description'])

        email_count = len(mail.outbox)
        
        object_from_message(str(msg), self.queue_public, quiet=True)

        followup = FollowUp.objects.get(message_id=message_id)
        ticket = Ticket.objects.get(id=followup.ticket.id)
        self.assertEqual(ticket.ticket_for_url, "mq1-%s" % ticket.id)

        # As we have created an Ticket from an email, we notify the sender
        # and contacts on the cc_list (+1 as it's treated as a list),
        # the new and update queues (+2) 
        self.assertEqual(email_count + 1 + 2, len(mail.outbox))

        # Ensure that the submitter is notified
        self.assertIn(submitter_email,mail.outbox[0].to)

        # Ensure that the queue's email was not subscribed to the event notifications.
        self.assertRaises(TicketCC.DoesNotExist, TicketCC.objects.get, ticket=ticket, email=to_list[0])
        
        for cc_email in cc_list:

            # Ensure that contacts on cc_list will be notified on the same email (index 0)
            self.assertIn(cc_email, mail.outbox[0].to)

            # Ensure that <TicketCC> exists
            ticket_cc = TicketCC.objects.get(ticket=ticket, email=cc_email)
            self.assertTrue(ticket_cc.ticket, ticket)
            self.assertTrue(ticket_cc.email, cc_email)

    def test_create_ticket_from_email_with_invalid_carbon_copy(self):

        """ 
        Ensure that no <TicketCC> instance is created if an invalid element of the
        "rfc_2822_cc" field is provided when creating a <Ticket> instance.
        """

        msg = email.message.Message()

        message_id = uuid.uuid4().hex
        submitter_email = 'foo@bar.py'
        cc_list = ['null@example', 'invalid@foobar']

        msg.__setitem__('Message-ID', message_id)
        msg.__setitem__('Subject', self.ticket_data['title'])
        msg.__setitem__('From', submitter_email)
        msg.__setitem__('To', self.queue_public.email_address)
        msg.__setitem__('Cc', ','.join(cc_list))
        msg.__setitem__('Content-Type', 'text/plain;')
        msg.set_payload(self.ticket_data['description'])

        email_count = len(mail.outbox)

        object_from_message(str(msg), self.queue_public, quiet=True)

        followup = FollowUp.objects.get(message_id=message_id)
        ticket = Ticket.objects.get(id=followup.ticket.id)
        self.assertEqual(ticket.ticket_for_url, "mq1-%s" % ticket.id)

        # As we have created an Ticket from an email, we notify the sender
        # and contacts on the cc_list (+1 as it's treated as a list),
        # the new and update queues (+2) 
        self.assertEqual(email_count + 1 + 2, len(mail.outbox))

        # Ensure that the submitter is notified
        self.assertIn(submitter_email, mail.outbox[0].to)
        
        for cc_email in cc_list:

            # Ensure that contacts on cc_list will be notified on the same email (index 0)
            self.assertIn(cc_email, mail.outbox[0].to)

            # Ensure that <TicketCC> exists. Even if it's an invalid email.
            ticket_cc = TicketCC.objects.get(ticket=ticket, email=cc_email)
            self.assertTrue(ticket_cc.ticket, ticket)
            self.assertTrue(ticket_cc.email, cc_email)

    def test_create_followup_from_email_with_valid_message_id_with_no_initial_cc_list(self):

        """
        Ensure that if a message is received with an valid In-Reply-To ID, 
        the expected <TicketCC> instances are created even if the there were
        no <TicketCC>s so far.
        """

        ### Ticket and TicketCCs creation ###
        msg = email.message.Message()

        message_id = uuid.uuid4().hex
        submitter_email = 'foo@bar.py'

        msg.__setitem__('Message-ID', message_id)
        msg.__setitem__('Subject', self.ticket_data['title'])
        msg.__setitem__('From', submitter_email)
        msg.__setitem__('To', self.queue_public.email_address)
        msg.__setitem__('Content-Type', 'text/plain;')
        msg.set_payload(self.ticket_data['description'])

        email_count = len(mail.outbox)
        
        object_from_message(str(msg), self.queue_public, quiet=True)

        followup = FollowUp.objects.get(message_id=message_id)
        ticket = Ticket.objects.get(id=followup.ticket.id)

        # As we have created an Ticket from an email, we notify the sender
        # and contacts on the cc_list (+1 as it's treated as a list),
        # the new and update queues (+2) 

        # Ensure that the submitter is notified
        self.assertIn(submitter_email,mail.outbox[0].to)

        # As we have created an Ticket from an email, we notify the sender (+1)
        # and the new and update queues (+2)
        expected_email_count = 1 + 2
        self.assertEqual(expected_email_count, len(mail.outbox))
        ### end of the Ticket and TicketCCs creation ###

        # Reply message
        reply = email.message.Message()

        reply_message_id = uuid.uuid4().hex
        submitter_email = 'foo@bar.py'
        cc_list = ['bravo@example.net', 'charlie@foobar.com']

        reply.__setitem__('Message-ID', reply_message_id)
        reply.__setitem__('In-Reply-To', message_id)
        reply.__setitem__('Subject', self.ticket_data['title'])
        reply.__setitem__('From', submitter_email)
        reply.__setitem__('To', self.queue_public.email_address)
        reply.__setitem__('Cc', ','.join(cc_list))
        reply.__setitem__('Content-Type', 'text/plain;')
        reply.set_payload(self.ticket_data['description'])

        object_from_message(str(reply), self.queue_public, quiet=True)

        followup = FollowUp.objects.get(message_id=message_id)
        ticket = Ticket.objects.get(id=followup.ticket.id)
        self.assertEqual(ticket.ticket_for_url, "mq1-%s" % ticket.id)

        # Ensure that <TicketCC> is created
        for cc_email in cc_list:
            # Even after 2 messages with the same cc_list, <get> MUST return only 
            # one object 
            ticket_cc = TicketCC.objects.get(ticket=ticket, email=cc_email)
            self.assertTrue(ticket_cc.ticket, ticket)
            self.assertTrue(ticket_cc.email, cc_email)

        # As an update was made, we increase the expected_email_count with:
        # cc_list: +1
        # public_update_queue: +1
        expected_email_count += 1 + 1
        self.assertEqual(expected_email_count, len(mail.outbox))

        # As we have created a FollowUp from an email, we notify the sender
        # and contacts on the cc_list (+1 as it's treated as a list),
        # the new and update queues (+2) 

        # Ensure that the submitter is notified
        self.assertIn(submitter_email, mail.outbox[expected_email_count - 1].to)

        # Ensure that contacts on cc_list will be notified on the same email (index 0)
        for cc_email in cc_list:
            self.assertIn(cc_email, mail.outbox[expected_email_count - 1].to)

    def test_create_followup_from_email_with_valid_message_id_with_original_cc_list_included(self):

        """
        Ensure that if a message is received with an valid In-Reply-To ID, 
        the expected <TicketCC> instances are created but if there's any 
        overlap with the previous Cc list, no duplicates are created.
        """

        ### Ticket and TicketCCs creation ###
        msg = email.message.Message()

        message_id = uuid.uuid4().hex
        submitter_email = 'foo@bar.py'
        cc_list = ['bravo@example.net', 'charlie@foobar.com']

        msg.__setitem__('Message-ID', message_id)
        msg.__setitem__('Subject', self.ticket_data['title'])
        msg.__setitem__('From', submitter_email)
        msg.__setitem__('To', self.queue_public.email_address)
        msg.__setitem__('Cc', ','.join(cc_list))
        msg.__setitem__('Content-Type', 'text/plain;')
        msg.set_payload(self.ticket_data['description'])

        email_count = len(mail.outbox)
        
        object_from_message(str(msg), self.queue_public, quiet=True)

        followup = FollowUp.objects.get(message_id=message_id)
        ticket = Ticket.objects.get(id=followup.ticket.id)

        # Ensure that <TicketCC> is created
        for cc_email in cc_list:
            ticket_cc = TicketCC.objects.get(ticket=ticket, email=cc_email)
            self.assertTrue(ticket_cc.ticket, ticket)
            self.assertTrue(ticket_cc.email, cc_email)
            self.assertTrue(ticket_cc.can_view, True)

        # As we have created a Ticket from an email, we notify the sender
        # and contacts on the cc_list (+1 as it's treated as a list),
        # the new and update queues (+2) 

        # Ensure that the submitter is notified
        self.assertIn(submitter_email,mail.outbox[0].to)

        # As we have created an Ticket from an email, we notify the sender (+1)
        # and the new and update queues (+2)
        expected_email_count = 1 + 2
        self.assertEqual(expected_email_count, len(mail.outbox))
        ### end of the Ticket and TicketCCs creation ###

        # Reply message
        reply = email.message.Message()

        reply_message_id = uuid.uuid4().hex
        submitter_email = 'foo@bar.py'
        cc_list = ['bravo@example.net', 'charlie@foobar.com']

        reply.__setitem__('Message-ID', reply_message_id)
        reply.__setitem__('In-Reply-To', message_id)
        reply.__setitem__('Subject', self.ticket_data['title'])
        reply.__setitem__('From', submitter_email)
        reply.__setitem__('To', self.queue_public.email_address)
        reply.__setitem__('Cc', ','.join(cc_list))
        reply.__setitem__('Content-Type', 'text/plain;')
        reply.set_payload(self.ticket_data['description'])
       
        object_from_message(str(reply), self.queue_public, quiet=True)

        followup = FollowUp.objects.get(message_id=message_id)
        ticket = Ticket.objects.get(id=followup.ticket.id)
        self.assertEqual(ticket.ticket_for_url, "mq1-%s" % ticket.id)

        # As an update was made, we increase the expected_email_count with:
        # public_update_queue: +1
        expected_email_count += 1
        self.assertEqual(expected_email_count, len(mail.outbox))

        # As we have created a FollowUp from an email, we notify the sender
        # and contacts on the cc_list (+1 as it's treated as a list),
        # the new and update queues (+2) 

        # Ensure that the submitter is notified
        self.assertIn(submitter_email, mail.outbox[expected_email_count - 1].to)

        # Ensure that contacts on cc_list will be notified on the same email (index 0)
        for cc_email in cc_list:
            self.assertIn(cc_email, mail.outbox[expected_email_count - 1].to)

            # Even after 2 messages with the same cc_list, 
            # <get> MUST return only one object 
            ticket_cc = TicketCC.objects.get(ticket=ticket, email=cc_email)
            self.assertTrue(ticket_cc.ticket, ticket)
            self.assertTrue(ticket_cc.email, cc_email)

    def test_create_followup_from_email_with_invalid_message_id(self):

        """
        Ensure that if a message is received with an invalid In-Reply-To ID and we
        can infer the original Ticket ID by the message's subject, the expected 
        <TicketCC> instances are created
        """
        
        ### Ticket and TicketCCs creation ###
        msg = email.message.Message()

        message_id = uuid.uuid4().hex
        submitter_email = 'foo@bar.py'
        cc_list = ['bravo@example.net', 'charlie@foobar.com']

        msg.__setitem__('Message-ID', message_id)
        msg.__setitem__('Subject', self.ticket_data['title'])
        msg.__setitem__('From', submitter_email)
        msg.__setitem__('To', self.queue_public.email_address)
        msg.__setitem__('Cc', ','.join(cc_list))
        msg.__setitem__('Content-Type', 'text/plain;')
        msg.set_payload(self.ticket_data['description'])

        email_count = len(mail.outbox)
        
        object_from_message(str(msg), self.queue_public, quiet=True)

        followup = FollowUp.objects.get(message_id=message_id)
        ticket = Ticket.objects.get(id=followup.ticket.id)

        # Ensure that <TicketCC> is created
        for cc_email in cc_list:
            ticket_cc = TicketCC.objects.get(ticket=ticket, email=cc_email)
            self.assertTrue(ticket_cc.ticket, ticket)
            self.assertTrue(ticket_cc.email, cc_email)
            self.assertTrue(ticket_cc.can_view, True)

        # As we have created an Ticket from an email, we notify the sender
        # and contacts on the cc_list (+1 as it's treated as a list),
        # the new and update queues (+2) 
        expected_email_count = 1 + 2
        self.assertEqual(expected_email_count, len(mail.outbox))

        # Ensure that the submitter is notified
        self.assertIn(submitter_email,mail.outbox[0].to)

        # Ensure that <TicketCC> is created
        for cc_email in cc_list:

            # Ensure that contacts on cc_list will be notified on the same email (index 0)
            self.assertIn(cc_email, mail.outbox[0].to)

            ticket_cc = TicketCC.objects.get(ticket=ticket, email=cc_email)
            self.assertTrue(ticket_cc.ticket, ticket)
            self.assertTrue(ticket_cc.email, cc_email)

        ### end of the Ticket and TicketCCs creation ###

        # Reply message
        reply = email.message.Message()

        reply_message_id = uuid.uuid4().hex
        submitter_email = 'foo@bar.py'
        cc_list = ['bravo@example.net', 'charlie@foobar.com']

        invalid_message_id = 'INVALID'
        reply_subject = 'Re: ' + self.ticket_data['title']

        reply.__setitem__('Message-ID', reply_message_id)
        reply.__setitem__('In-Reply-To', invalid_message_id)
        reply.__setitem__('Subject', reply_subject)
        reply.__setitem__('From', submitter_email)
        reply.__setitem__('To', self.queue_public.email_address)
        reply.__setitem__('Cc', ','.join(cc_list))
        reply.__setitem__('Content-Type', 'text/plain;')
        reply.set_payload(self.ticket_data['description'])

        email_count = len(mail.outbox)
        
        object_from_message(str(reply), self.queue_public, quiet=True)

        followup = FollowUp.objects.get(message_id=message_id)
        ticket = Ticket.objects.get(id=followup.ticket.id)
        self.assertEqual(ticket.ticket_for_url, "mq1-%s" % ticket.id)


        # Ensure that <TicketCC> is created
        for cc_email in cc_list:
            # Even after 2 messages with the same cc_list, <get> MUST return only 
            # one object 
            ticket_cc = TicketCC.objects.get(ticket=ticket, email=cc_email)
            self.assertTrue(ticket_cc.ticket, ticket)
            self.assertTrue(ticket_cc.email, cc_email)

        # As we have created an Ticket from an email, we notify the sender (+1),
        # the new and update queues (+2) and contacts on the cc_list (+1 as it's 
        # treated as a list)
        self.assertEqual(email_count + 1 + 2, len(mail.outbox))

    def test_create_ticket_from_email_to_a_notification_enabled_queue(self):

        """
            Ensure that when an email is sent to a Queue with notifications_enabled turned ON, 
        and a <Ticket> is created, all contacts n the TicketCC list are notified.
        """
        
        msg = email.message.Message()

        message_id = uuid.uuid4().hex
        submitter_email = 'foo@bar.py'
        cc_list = ['bravo@example.net', 'charlie@foobar.com']

        msg.__setitem__('Message-ID', message_id)
        msg.__setitem__('Subject', self.ticket_data['title'])
        msg.__setitem__('From', submitter_email)
        msg.__setitem__('To', self.queue_public.email_address)
        msg.__setitem__('Cc', ','.join(cc_list))
        msg.__setitem__('Content-Type', 'text/plain;')
        msg.set_payload(self.ticket_data['description'])

        email_count = len(mail.outbox)
        object_from_message(str(msg), self.queue_public, quiet=True)
        

        followup = FollowUp.objects.get(message_id=message_id)
        ticket = Ticket.objects.get(id=followup.ticket.id)
        self.assertEqual(ticket.ticket_for_url, "mq1-%s" % ticket.id)

        # As we have created a Ticket from an email, we notify the sender
        # and contacts on the cc_list (+1 as it's treated as a list),
        # the new and update queues (+2) 
        self.assertEqual(email_count + 1 + 2, len(mail.outbox))

        # Ensure that the submitter is notified
        self.assertIn(submitter_email, mail.outbox[0].to)

        # Ensure that <TicketCC> exist
        for cc_email in cc_list:

            # Ensure that contacts on cc_list will be notified on the same email (index 0)
            self.assertIn(cc_email, mail.outbox[0].to)

            ticket_cc = TicketCC.objects.get(ticket=ticket, email=cc_email)
            self.assertTrue(ticket_cc.ticket, ticket)
            self.assertTrue(ticket_cc.email, cc_email)


    def test_create_ticket_from_email_to_a_notification_disabled_queue(self):

        """
            Ensure that when an email is sent to a Queue with notifications_enabled turned OFF, only the 
        new_ticket_cc and updated_ticket_cc contacts (if they are set) are notified. No contact
        from the TicketCC list should be notified.
        """
        
        msg = email.message.Message()

        message_id = uuid.uuid4().hex
        submitter_email = 'foo@bar.py'
        cc_list = ['bravo@example.net', 'charlie@foobar.com']

        msg.__setitem__('Message-ID', message_id)
        msg.__setitem__('Subject', self.ticket_data['title'])
        msg.__setitem__('From', submitter_email)
        msg.__setitem__('To', self.queue_public.email_address)
        msg.__setitem__('Cc', ','.join(cc_list))
        msg.__setitem__('Content-Type', 'text/plain;')
        msg.set_payload(self.ticket_data['description'])

        email_count = len(mail.outbox)
        
        object_from_message(str(msg), self.queue_public_with_notifications_disabled, quiet=True)

        followup = FollowUp.objects.get(message_id=message_id)
        ticket = Ticket.objects.get(id=followup.ticket.id)
        self.assertEqual(ticket.ticket_for_url, "mq2-%s" % ticket.id)

        # As we have created an Ticket from an email, we notify the sender (+1),
        # the new and update queues (+2) and that's all
        self.assertEqual(email_count + 1 + 2, len(mail.outbox))

        # Ensure that <TicketCC> is created even if the Queue notifications are disabled 
        # so when staff members interact with the <Ticket>, they get notified
        for cc_email in cc_list:

            # Ensure that contacts on the cc_list are not notified
            self.assertNotIn(cc_email, mail.outbox[0].to)

            ticket_cc = TicketCC.objects.get(ticket=ticket, email=cc_email)
            self.assertTrue(ticket_cc.ticket, ticket)
            self.assertTrue(ticket_cc.email, cc_email)

    def test_create_followup_from_email_to_a_notification_enabled_queue(self):

        """
            Ensure that when an email is sent to a Queue with notifications_enabled turned ON, 
        and a <FollowUp> is created, all contacts n the TicketCC list are notified.
        """

        ### Ticket and TicketCCs creation ###
        msg = email.message.Message()

        message_id = uuid.uuid4().hex
        submitter_email = 'foo@bar.py'
        cc_list = ['bravo@example.net', 'charlie@foobar.com']

        msg.__setitem__('Message-ID', message_id)
        msg.__setitem__('Subject', self.ticket_data['title'])
        msg.__setitem__('From', submitter_email)
        msg.__setitem__('To', self.queue_public.email_address)
        msg.__setitem__('Cc', ','.join(cc_list))
        msg.__setitem__('Content-Type', 'text/plain;')
        msg.set_payload(self.ticket_data['description'])

        email_count = len(mail.outbox)
        
        object_from_message(str(msg), self.queue_public, quiet=True)

        followup = FollowUp.objects.get(message_id=message_id)
        ticket = Ticket.objects.get(id=followup.ticket.id)
        self.assertEqual(ticket.ticket_for_url, "mq1-%s" % ticket.id)

        # As we have created an Ticket from an email, we notify the sender
        # and contacts on the cc_list (+1 as it's treated as a list),
        # the new and update queues (+2) 
        expected_email_count = email_count + 1 + 2
        self.assertEqual(expected_email_count, len(mail.outbox))

        # Ensure that <TicketCC> is created
        for cc_email in cc_list:

            # Ensure that contacts on cc_list will be notified on the same email (index 0)
            self.assertIn(cc_email, mail.outbox[0].to)

            ticket_cc = TicketCC.objects.get(ticket=ticket, email=cc_email)
            self.assertTrue(ticket_cc.ticket, ticket)
            self.assertTrue(ticket_cc.email, cc_email)
        ### end of the Ticket and TicketCCs creation ###

        # Reply message
        reply = email.message.Message()

        reply_message_id = uuid.uuid4().hex
        submitter_email = 'bravo@example.net'

        reply.__setitem__('Message-ID', reply_message_id)
        reply.__setitem__('In-Reply-To', message_id)
        reply.__setitem__('Subject', self.ticket_data['title'])
        reply.__setitem__('From', submitter_email)
        reply.__setitem__('To', self.queue_public.email_address)
        reply.__setitem__('Content-Type', 'text/plain;')
        reply.set_payload(self.ticket_data['description'])

        object_from_message(str(reply), self.queue_public, quiet=True)

        followup = FollowUp.objects.get(message_id=message_id)
        ticket = Ticket.objects.get(id=followup.ticket.id)
        self.assertEqual(ticket.ticket_for_url, "mq1-%s" % ticket.id)

        # As an update was made, we increase the expected_email_count with:
        # a new email to all TicketCC subscribers : +1
        # public_update_queue: +1
        expected_email_count += 1 + 1
        self.assertEqual(expected_email_count, len(mail.outbox))

        # Ensure that <TicketCC> exist
        for cc_email in cc_list:

            # Ensure that contacts on cc_list will be notified on the same email (index 0)
            self.assertIn(cc_email, mail.outbox[expected_email_count - 1].to)

            ticket_cc = TicketCC.objects.get(ticket=ticket, email=cc_email)
            self.assertTrue(ticket_cc.ticket, ticket)
            self.assertTrue(ticket_cc.email, cc_email)

    def test_create_followup_from_email_to_a_notification_diabled_queue(self):

        """
            Ensure that when an email is sent to a Queue with notifications_enabled turned ON, 
        and a <FollowUp> is created, all contacts n the TicketCC list are notified.
        """

        ### Ticket and TicketCCs creation ###
        msg = email.message.Message()

        message_id = uuid.uuid4().hex
        submitter_email = 'foo@bar.py'
        cc_list = ['bravo@example.net', 'charlie@foobar.com']

        msg.__setitem__('Message-ID', message_id)
        msg.__setitem__('Subject', self.ticket_data['title'])
        msg.__setitem__('From', submitter_email)
        msg.__setitem__('To', self.queue_public_with_notifications_disabled.email_address)
        msg.__setitem__('Cc', ','.join(cc_list))
        msg.__setitem__('Content-Type', 'text/plain;')
        msg.set_payload(self.ticket_data['description'])

        email_count = len(mail.outbox)
        
        object_from_message(str(msg), self.queue_public, quiet=True)

        followup = FollowUp.objects.get(message_id=message_id)
        ticket = Ticket.objects.get(id=followup.ticket.id)
        self.assertEqual(ticket.ticket_for_url, "mq1-%s" % ticket.id)

        # As we have created an Ticket from an email, we notify the sender
        # and contacts on the cc_list (+1 as it's treated as a list),
        # the new and update queues (+2) 
        expected_email_count = email_count + 1 + 2
        self.assertEqual(expected_email_count, len(mail.outbox))
        

        # Ensure that <TicketCC> is created
        for cc_email in cc_list:

            # Ensure that contacts on cc_list will be notified on the same email (index 0)
            self.assertIn(cc_email, mail.outbox[0].to)

            ticket_cc = TicketCC.objects.get(ticket=ticket, email=cc_email)
            self.assertTrue(ticket_cc.ticket, ticket)
            self.assertTrue(ticket_cc.email, cc_email)
        ### end of the Ticket and TicketCCs creation ###

        # Reply message
        reply = email.message.Message()

        reply_message_id = uuid.uuid4().hex
        submitter_email = 'bravo@example.net'

        reply.__setitem__('Message-ID', reply_message_id)
        reply.__setitem__('In-Reply-To', message_id)
        reply.__setitem__('Subject', self.ticket_data['title'])
        reply.__setitem__('From', submitter_email)
        reply.__setitem__('To', self.queue_public_with_notifications_disabled.email_address)
        reply.__setitem__('Content-Type', 'text/plain;')
        reply.set_payload(self.ticket_data['description'])

        object_from_message(str(reply), self.queue_public_with_notifications_disabled, quiet=True)

        followup = FollowUp.objects.get(message_id=message_id)
        ticket = Ticket.objects.get(id=followup.ticket.id)
        self.assertEqual(ticket.ticket_for_url, "mq1-%s" % ticket.id)

        # As an update was made, we increase the expected_email_count with:
        # public_update_queue: +1
        expected_email_count += 1
        self.assertEqual(expected_email_count, len(mail.outbox))


    def test_create_followup_from_email_with_valid_message_id_with_original_cc_list_included(self):

        """
        Ensure that if a message is received with an valid In-Reply-To ID, 
        the expected <TicketCC> instances are created even if the there were
        no <TicketCC>s so far.
        """

        ### Ticket and TicketCCs creation ###
        msg = email.message.Message()

        message_id = uuid.uuid4().hex
        submitter_email = 'foo@bar.py'

        msg.__setitem__('Message-ID', message_id)
        msg.__setitem__('Subject', self.ticket_data['title'])
        msg.__setitem__('From', submitter_email)
        msg.__setitem__('To', self.queue_public.email_address)
        msg.__setitem__('Content-Type', 'text/plain;')
        msg.set_payload(self.ticket_data['description'])

        email_count = len(mail.outbox)
        
        object_from_message(str(msg), self.queue_public, quiet=True)

        followup = FollowUp.objects.get(message_id=message_id)
        ticket = Ticket.objects.get(id=followup.ticket.id)
        ### end of the Ticket and TicketCCs creation ###

        # Reply message
        reply = email.message.Message()

        reply_message_id = uuid.uuid4().hex
        submitter_email = 'bravo@example.net'
        cc_list = ['foo@bar.py', 'charlie@foobar.com']

        reply.__setitem__('Message-ID', reply_message_id)
        reply.__setitem__('In-Reply-To', message_id)
        reply.__setitem__('Subject', self.ticket_data['title'])
        reply.__setitem__('From', submitter_email)
        reply.__setitem__('To', self.queue_public.email_address)
        reply.__setitem__('Cc', ','.join(cc_list))
        reply.__setitem__('Content-Type', 'text/plain;')
        reply.set_payload(self.ticket_data['description'])

        object_from_message(str(reply), self.queue_public, quiet=True)

        followup = FollowUp.objects.get(message_id=message_id)
        ticket = Ticket.objects.get(id=followup.ticket.id)
        self.assertEqual(ticket.ticket_for_url, "mq1-%s" % ticket.id)

        # Ensure that <TicketCC> is created
        for cc_email in cc_list:
            # Even after 2 messages with the same cc_list, <get> MUST return only 
            # one object 
            ticket_cc = TicketCC.objects.get(ticket=ticket, email=cc_email)
            self.assertTrue(ticket_cc.ticket, ticket)
            self.assertTrue(ticket_cc.email, cc_email)

        # As we have created an Ticket from an email, we notify the sender (+1)
        # and the new and update queues (+2)
        expected_email_count = 1 + 2

        # As an update was made, we increase the expected_email_count with:
        # cc_list: +1
        # public_update_queue: +1
        expected_email_count += 1 + 1   
        self.assertEqual(expected_email_count, len(mail.outbox))
>>>>>>> c5101a28
<|MERGE_RESOLUTION|>--- conflicted
+++ resolved
@@ -10,12 +10,14 @@
 from django.test.client import Client
 from django.urls import reverse
 
-from helpdesk.management.commands.get_email import object_from_message, create_ticket_cc
-
-try:  # python 3
-    from urllib.parse import urlparse
-except ImportError:  # python 2
-    from urlparse import urlparse
+from helpdesk.email import object_from_message, create_ticket_cc
+
+from urllib.parse import urlparse
+
+import logging
+
+
+logger = logging.getLogger('helpdesk')
 
 
 class TicketBasicsTestCase(TestCase):
@@ -135,10 +137,7 @@
         self.assertEqual(urlparts.path, reverse('helpdesk:public_view'))
 
         # Ensure only two e-mails were sent - submitter & updated.
-<<<<<<< HEAD
         self.assertEqual(email_count + 2, len(mail.outbox))
-=======
-        self.assertEqual(email_count+2, len(mail.outbox))
 
 class EmailInteractionsTestCase(TestCase):
     fixtures = ['emailtemplate.json']
@@ -189,7 +188,7 @@
 
         email_count = len(mail.outbox)
 
-        object_from_message(str(msg), self.queue_public, quiet=True)
+        object_from_message(str(msg), self.queue_public, logger=logger)
 
         followup = FollowUp.objects.get(message_id=message_id)
         ticket = Ticket.objects.get(id=followup.ticket.id)
@@ -222,7 +221,7 @@
 
         email_count = len(mail.outbox)
 
-        object_from_message(str(msg), self.queue_public, quiet=True)
+        object_from_message(str(msg), self.queue_public, logger=logger)
 
         ticket = Ticket.objects.get(title=self.ticket_data['title'], queue=self.queue_public, submitter_email=submitter_email)
 
@@ -258,16 +257,17 @@
 
         email_count = len(mail.outbox)
         
-        object_from_message(str(msg), self.queue_public, quiet=True)
-
-        followup = FollowUp.objects.get(message_id=message_id)
-        ticket = Ticket.objects.get(id=followup.ticket.id)
-        self.assertEqual(ticket.ticket_for_url, "mq1-%s" % ticket.id)
-
-        # As we have created an Ticket from an email, we notify the sender
-        # and contacts on the cc_list (+1 as it's treated as a list),
+        object_from_message(str(msg), self.queue_public, logger=logger)
+
+        followup = FollowUp.objects.get(message_id=message_id)
+        ticket = Ticket.objects.get(id=followup.ticket.id)
+        self.assertEqual(ticket.ticket_for_url, "mq1-%s" % ticket.id)
+
+        # As we have created an Ticket from an email, we notify:
+        # the sender (+1),
+        # contacts on the cc_list (+2),
         # the new and update queues (+2) 
-        self.assertEqual(email_count + 1 + 2, len(mail.outbox))
+        self.assertEqual(email_count + 1 + 2 + 2, len(mail.outbox))
 
         # Ensure that the submitter is notified
         self.assertIn(submitter_email,mail.outbox[0].to)
@@ -276,7 +276,7 @@
         for cc_email in cc_list:
 
             # Ensure that contacts on cc_list will be notified on the same email (index 0)
-            self.assertIn(cc_email, mail.outbox[0].to)
+            #self.assertIn(cc_email, mail.outbox[0].to)
 
             # Ensure that <TicketCC> exists
             ticket_cc = TicketCC.objects.get(ticket=ticket, email=cc_email)
@@ -306,16 +306,17 @@
 
         email_count = len(mail.outbox)
         
-        object_from_message(str(msg), self.queue_public, quiet=True)
-
-        followup = FollowUp.objects.get(message_id=message_id)
-        ticket = Ticket.objects.get(id=followup.ticket.id)
-        self.assertEqual(ticket.ticket_for_url, "mq1-%s" % ticket.id)
-
-        # As we have created an Ticket from an email, we notify the sender
-        # and contacts on the cc_list (+1 as it's treated as a list),
+        object_from_message(str(msg), self.queue_public, logger=logger)
+
+        followup = FollowUp.objects.get(message_id=message_id)
+        ticket = Ticket.objects.get(id=followup.ticket.id)
+        self.assertEqual(ticket.ticket_for_url, "mq1-%s" % ticket.id)
+
+        # As we have created an Ticket from an email, we notify:
+        # the sender (+1),
+        # contacts on the cc_list (+2),
         # the new and update queues (+2) 
-        self.assertEqual(email_count + 1 + 2, len(mail.outbox))
+        self.assertEqual(email_count + 1 + 2 + 2, len(mail.outbox))
 
         # Ensure that the submitter is notified
         self.assertIn(submitter_email,mail.outbox[0].to)
@@ -326,7 +327,7 @@
         for cc_email in cc_list:
 
             # Ensure that contacts on cc_list will be notified on the same email (index 0)
-            self.assertIn(cc_email, mail.outbox[0].to)
+            #self.assertIn(cc_email, mail.outbox[0].to)
 
             # Ensure that <TicketCC> exists
             ticket_cc = TicketCC.objects.get(ticket=ticket, email=cc_email)
@@ -356,16 +357,17 @@
 
         email_count = len(mail.outbox)
 
-        object_from_message(str(msg), self.queue_public, quiet=True)
-
-        followup = FollowUp.objects.get(message_id=message_id)
-        ticket = Ticket.objects.get(id=followup.ticket.id)
-        self.assertEqual(ticket.ticket_for_url, "mq1-%s" % ticket.id)
-
-        # As we have created an Ticket from an email, we notify the sender
-        # and contacts on the cc_list (+1 as it's treated as a list),
+        object_from_message(str(msg), self.queue_public, logger=logger)
+
+        followup = FollowUp.objects.get(message_id=message_id)
+        ticket = Ticket.objects.get(id=followup.ticket.id)
+        self.assertEqual(ticket.ticket_for_url, "mq1-%s" % ticket.id)
+
+        # As we have created an Ticket from an email, we notify:
+        # the submitter (+1)
+        # contacts on the cc_list (+2),
         # the new and update queues (+2) 
-        self.assertEqual(email_count + 1 + 2, len(mail.outbox))
+        self.assertEqual(email_count + 1 + 2 + 2, len(mail.outbox))
 
         # Ensure that the submitter is notified
         self.assertIn(submitter_email, mail.outbox[0].to)
@@ -373,7 +375,7 @@
         for cc_email in cc_list:
 
             # Ensure that contacts on cc_list will be notified on the same email (index 0)
-            self.assertIn(cc_email, mail.outbox[0].to)
+            #self.assertIn(cc_email, mail.outbox[0].to)
 
             # Ensure that <TicketCC> exists. Even if it's an invalid email.
             ticket_cc = TicketCC.objects.get(ticket=ticket, email=cc_email)
@@ -403,7 +405,7 @@
 
         email_count = len(mail.outbox)
         
-        object_from_message(str(msg), self.queue_public, quiet=True)
+        object_from_message(str(msg), self.queue_public, logger=logger)
 
         followup = FollowUp.objects.get(message_id=message_id)
         ticket = Ticket.objects.get(id=followup.ticket.id)
@@ -437,7 +439,7 @@
         reply.__setitem__('Content-Type', 'text/plain;')
         reply.set_payload(self.ticket_data['description'])
 
-        object_from_message(str(reply), self.queue_public, quiet=True)
+        object_from_message(str(reply), self.queue_public, logger=logger)
 
         followup = FollowUp.objects.get(message_id=message_id)
         ticket = Ticket.objects.get(id=followup.ticket.id)
@@ -452,21 +454,23 @@
             self.assertTrue(ticket_cc.email, cc_email)
 
         # As an update was made, we increase the expected_email_count with:
-        # cc_list: +1
+        # submitter: +1
+        # cc_list: +2
         # public_update_queue: +1
-        expected_email_count += 1 + 1
+        expected_email_count += 1 + 2 + 1
         self.assertEqual(expected_email_count, len(mail.outbox))
 
-        # As we have created a FollowUp from an email, we notify the sender
-        # and contacts on the cc_list (+1 as it's treated as a list),
+        # As we have created a FollowUp from an email, we notify:
+        # the sender (+1),
+        # contacts on the cc_list (+2),
         # the new and update queues (+2) 
 
         # Ensure that the submitter is notified
-        self.assertIn(submitter_email, mail.outbox[expected_email_count - 1].to)
+        #self.assertIn(submitter_email, mail.outbox[expected_email_count - 3].to)
 
         # Ensure that contacts on cc_list will be notified on the same email (index 0)
-        for cc_email in cc_list:
-            self.assertIn(cc_email, mail.outbox[expected_email_count - 1].to)
+        #for cc_email in cc_list:
+            #self.assertIn(cc_email, mail.outbox[expected_email_count - 1].to)
 
     def test_create_followup_from_email_with_valid_message_id_with_original_cc_list_included(self):
 
@@ -493,7 +497,7 @@
 
         email_count = len(mail.outbox)
         
-        object_from_message(str(msg), self.queue_public, quiet=True)
+        object_from_message(str(msg), self.queue_public, logger=logger)
 
         followup = FollowUp.objects.get(message_id=message_id)
         ticket = Ticket.objects.get(id=followup.ticket.id)
@@ -534,7 +538,7 @@
         reply.__setitem__('Content-Type', 'text/plain;')
         reply.set_payload(self.ticket_data['description'])
        
-        object_from_message(str(reply), self.queue_public, quiet=True)
+        object_from_message(str(reply), self.queue_public, logger=logger)
 
         followup = FollowUp.objects.get(message_id=message_id)
         ticket = Ticket.objects.get(id=followup.ticket.id)
@@ -587,7 +591,7 @@
 
         email_count = len(mail.outbox)
         
-        object_from_message(str(msg), self.queue_public, quiet=True)
+        object_from_message(str(msg), self.queue_public, logger=logger)
 
         followup = FollowUp.objects.get(message_id=message_id)
         ticket = Ticket.objects.get(id=followup.ticket.id)
@@ -599,10 +603,11 @@
             self.assertTrue(ticket_cc.email, cc_email)
             self.assertTrue(ticket_cc.can_view, True)
 
-        # As we have created an Ticket from an email, we notify the sender
-        # and contacts on the cc_list (+1 as it's treated as a list),
+        # As we have created an Ticket from an email, we notify:
+        # the sender (+1),
+        # contacts on the cc_list (+2),
         # the new and update queues (+2) 
-        expected_email_count = 1 + 2
+        expected_email_count = 1 + 2 + 2
         self.assertEqual(expected_email_count, len(mail.outbox))
 
         # Ensure that the submitter is notified
@@ -612,7 +617,7 @@
         for cc_email in cc_list:
 
             # Ensure that contacts on cc_list will be notified on the same email (index 0)
-            self.assertIn(cc_email, mail.outbox[0].to)
+            #self.assertIn(cc_email, mail.outbox[0].to)
 
             ticket_cc = TicketCC.objects.get(ticket=ticket, email=cc_email)
             self.assertTrue(ticket_cc.ticket, ticket)
@@ -641,7 +646,7 @@
 
         email_count = len(mail.outbox)
         
-        object_from_message(str(reply), self.queue_public, quiet=True)
+        object_from_message(str(reply), self.queue_public, logger=logger)
 
         followup = FollowUp.objects.get(message_id=message_id)
         ticket = Ticket.objects.get(id=followup.ticket.id)
@@ -656,10 +661,11 @@
             self.assertTrue(ticket_cc.ticket, ticket)
             self.assertTrue(ticket_cc.email, cc_email)
 
-        # As we have created an Ticket from an email, we notify the sender (+1),
-        # the new and update queues (+2) and contacts on the cc_list (+1 as it's 
-        # treated as a list)
-        self.assertEqual(email_count + 1 + 2, len(mail.outbox))
+        # As we have created an Ticket from an email, we notify:
+        # the sender (+1),
+        # contacts on the cc_list (+2),
+        # the new and update queues (+2)
+        self.assertEqual(email_count + 1 + 2 + 2, len(mail.outbox))
 
     def test_create_ticket_from_email_to_a_notification_enabled_queue(self):
 
@@ -683,17 +689,18 @@
         msg.set_payload(self.ticket_data['description'])
 
         email_count = len(mail.outbox)
-        object_from_message(str(msg), self.queue_public, quiet=True)
-        
-
-        followup = FollowUp.objects.get(message_id=message_id)
-        ticket = Ticket.objects.get(id=followup.ticket.id)
-        self.assertEqual(ticket.ticket_for_url, "mq1-%s" % ticket.id)
-
-        # As we have created a Ticket from an email, we notify the sender
-        # and contacts on the cc_list (+1 as it's treated as a list),
-        # the new and update queues (+2) 
-        self.assertEqual(email_count + 1 + 2, len(mail.outbox))
+        object_from_message(str(msg), self.queue_public, logger=logger)
+        
+
+        followup = FollowUp.objects.get(message_id=message_id)
+        ticket = Ticket.objects.get(id=followup.ticket.id)
+        self.assertEqual(ticket.ticket_for_url, "mq1-%s" % ticket.id)
+
+        # As we have created an Ticket from an email, we notify:
+        # the sender (+1),
+        # contacts on the cc_list (+2),
+        # the new and update queues (+2)
+        self.assertEqual(email_count + 1 + 2 + 2, len(mail.outbox))
 
         # Ensure that the submitter is notified
         self.assertIn(submitter_email, mail.outbox[0].to)
@@ -702,7 +709,7 @@
         for cc_email in cc_list:
 
             # Ensure that contacts on cc_list will be notified on the same email (index 0)
-            self.assertIn(cc_email, mail.outbox[0].to)
+            #self.assertIn(cc_email, mail.outbox[0].to)
 
             ticket_cc = TicketCC.objects.get(ticket=ticket, email=cc_email)
             self.assertTrue(ticket_cc.ticket, ticket)
@@ -726,6 +733,53 @@
         msg.__setitem__('Message-ID', message_id)
         msg.__setitem__('Subject', self.ticket_data['title'])
         msg.__setitem__('From', submitter_email)
+        msg.__setitem__('To', self.queue_public_with_notifications_disabled.email_address)
+        msg.__setitem__('Cc', ','.join(cc_list))
+        msg.__setitem__('Content-Type', 'text/plain;')
+        msg.set_payload(self.ticket_data['description'])
+
+        email_count = len(mail.outbox)
+        
+        object_from_message(str(msg), self.queue_public_with_notifications_disabled, logger=logger)
+
+        followup = FollowUp.objects.get(message_id=message_id)
+        ticket = Ticket.objects.get(id=followup.ticket.id)
+        self.assertEqual(ticket.ticket_for_url, "mq2-%s" % ticket.id)
+
+        # As we have created an Ticket from an email, we notify:
+        # the sender (+1),
+        # the new and update queues (+2),
+        # and that's it because we've disabled queue notifications
+        self.assertEqual(email_count + 1 + 2, len(mail.outbox))
+
+        # Ensure that <TicketCC> is created even if the Queue notifications are disabled 
+        # so when staff members interact with the <Ticket>, they get notified
+        for cc_email in cc_list:
+
+            # Ensure that contacts on the cc_list are not notified
+            self.assertNotIn(cc_email, mail.outbox[0].to)
+
+            ticket_cc = TicketCC.objects.get(ticket=ticket, email=cc_email)
+            self.assertTrue(ticket_cc.ticket, ticket)
+            self.assertTrue(ticket_cc.email, cc_email)
+
+    def test_create_followup_from_email_to_a_notification_enabled_queue(self):
+
+        """
+            Ensure that when an email is sent to a Queue with notifications_enabled turned ON, 
+        and a <FollowUp> is created, all contacts n the TicketCC list are notified.
+        """
+
+        ### Ticket and TicketCCs creation ###
+        msg = email.message.Message()
+
+        message_id = uuid.uuid4().hex
+        submitter_email = 'foo@bar.py'
+        cc_list = ['bravo@example.net', 'charlie@foobar.com']
+
+        msg.__setitem__('Message-ID', message_id)
+        msg.__setitem__('Subject', self.ticket_data['title'])
+        msg.__setitem__('From', submitter_email)
         msg.__setitem__('To', self.queue_public.email_address)
         msg.__setitem__('Cc', ','.join(cc_list))
         msg.__setitem__('Content-Type', 'text/plain;')
@@ -733,68 +787,24 @@
 
         email_count = len(mail.outbox)
         
-        object_from_message(str(msg), self.queue_public_with_notifications_disabled, quiet=True)
-
-        followup = FollowUp.objects.get(message_id=message_id)
-        ticket = Ticket.objects.get(id=followup.ticket.id)
-        self.assertEqual(ticket.ticket_for_url, "mq2-%s" % ticket.id)
-
-        # As we have created an Ticket from an email, we notify the sender (+1),
-        # the new and update queues (+2) and that's all
-        self.assertEqual(email_count + 1 + 2, len(mail.outbox))
-
-        # Ensure that <TicketCC> is created even if the Queue notifications are disabled 
-        # so when staff members interact with the <Ticket>, they get notified
-        for cc_email in cc_list:
-
-            # Ensure that contacts on the cc_list are not notified
-            self.assertNotIn(cc_email, mail.outbox[0].to)
-
-            ticket_cc = TicketCC.objects.get(ticket=ticket, email=cc_email)
-            self.assertTrue(ticket_cc.ticket, ticket)
-            self.assertTrue(ticket_cc.email, cc_email)
-
-    def test_create_followup_from_email_to_a_notification_enabled_queue(self):
-
-        """
-            Ensure that when an email is sent to a Queue with notifications_enabled turned ON, 
-        and a <FollowUp> is created, all contacts n the TicketCC list are notified.
-        """
-
-        ### Ticket and TicketCCs creation ###
-        msg = email.message.Message()
-
-        message_id = uuid.uuid4().hex
-        submitter_email = 'foo@bar.py'
-        cc_list = ['bravo@example.net', 'charlie@foobar.com']
-
-        msg.__setitem__('Message-ID', message_id)
-        msg.__setitem__('Subject', self.ticket_data['title'])
-        msg.__setitem__('From', submitter_email)
-        msg.__setitem__('To', self.queue_public.email_address)
-        msg.__setitem__('Cc', ','.join(cc_list))
-        msg.__setitem__('Content-Type', 'text/plain;')
-        msg.set_payload(self.ticket_data['description'])
-
-        email_count = len(mail.outbox)
-        
-        object_from_message(str(msg), self.queue_public, quiet=True)
-
-        followup = FollowUp.objects.get(message_id=message_id)
-        ticket = Ticket.objects.get(id=followup.ticket.id)
-        self.assertEqual(ticket.ticket_for_url, "mq1-%s" % ticket.id)
-
-        # As we have created an Ticket from an email, we notify the sender
-        # and contacts on the cc_list (+1 as it's treated as a list),
+        object_from_message(str(msg), self.queue_public, logger=logger)
+
+        followup = FollowUp.objects.get(message_id=message_id)
+        ticket = Ticket.objects.get(id=followup.ticket.id)
+        self.assertEqual(ticket.ticket_for_url, "mq1-%s" % ticket.id)
+
+        # As we have created an Ticket from an email, we notify:
+        # the sender (+1),
+        # contacts on the cc_list (+2),
         # the new and update queues (+2) 
-        expected_email_count = email_count + 1 + 2
+        expected_email_count = email_count + 1 + 2 + 2
         self.assertEqual(expected_email_count, len(mail.outbox))
 
         # Ensure that <TicketCC> is created
         for cc_email in cc_list:
 
             # Ensure that contacts on cc_list will be notified on the same email (index 0)
-            self.assertIn(cc_email, mail.outbox[0].to)
+            #self.assertIn(cc_email, mail.outbox[0].to)
 
             ticket_cc = TicketCC.objects.get(ticket=ticket, email=cc_email)
             self.assertTrue(ticket_cc.ticket, ticket)
@@ -815,33 +825,33 @@
         reply.__setitem__('Content-Type', 'text/plain;')
         reply.set_payload(self.ticket_data['description'])
 
-        object_from_message(str(reply), self.queue_public, quiet=True)
+        object_from_message(str(reply), self.queue_public, logger=logger)
 
         followup = FollowUp.objects.get(message_id=message_id)
         ticket = Ticket.objects.get(id=followup.ticket.id)
         self.assertEqual(ticket.ticket_for_url, "mq1-%s" % ticket.id)
 
         # As an update was made, we increase the expected_email_count with:
-        # a new email to all TicketCC subscribers : +1
+        # submitter: +1
+        # a new email to all TicketCC subscribers : +2
         # public_update_queue: +1
-        expected_email_count += 1 + 1
+        expected_email_count += 1 + 2 + 1
         self.assertEqual(expected_email_count, len(mail.outbox))
 
         # Ensure that <TicketCC> exist
         for cc_email in cc_list:
 
             # Ensure that contacts on cc_list will be notified on the same email (index 0)
-            self.assertIn(cc_email, mail.outbox[expected_email_count - 1].to)
-
-            ticket_cc = TicketCC.objects.get(ticket=ticket, email=cc_email)
-            self.assertTrue(ticket_cc.ticket, ticket)
-            self.assertTrue(ticket_cc.email, cc_email)
-
-    def test_create_followup_from_email_to_a_notification_diabled_queue(self):
-
-        """
-            Ensure that when an email is sent to a Queue with notifications_enabled turned ON, 
-        and a <FollowUp> is created, all contacts n the TicketCC list are notified.
+            #self.assertIn(cc_email, mail.outbox[expected_email_count - 1].to)
+
+            ticket_cc = TicketCC.objects.get(ticket=ticket, email=cc_email)
+            self.assertTrue(ticket_cc.ticket, ticket)
+            self.assertTrue(ticket_cc.email, cc_email)
+
+    def test_create_followup_from_email_to_a_notification_disabled_queue(self):
+        """
+            Ensure that when an email is sent to a Queue with notifications_enabled
+            turned OFF, and a <FollowUp> is created, TicketCC is NOT notified.
         """
 
         ### Ticket and TicketCCs creation ###
@@ -861,14 +871,14 @@
 
         email_count = len(mail.outbox)
         
-        object_from_message(str(msg), self.queue_public, quiet=True)
-
-        followup = FollowUp.objects.get(message_id=message_id)
-        ticket = Ticket.objects.get(id=followup.ticket.id)
-        self.assertEqual(ticket.ticket_for_url, "mq1-%s" % ticket.id)
-
-        # As we have created an Ticket from an email, we notify the sender
-        # and contacts on the cc_list (+1 as it's treated as a list),
+        object_from_message(str(msg), self.queue_public_with_notifications_disabled, logger=logger)
+
+        followup = FollowUp.objects.get(message_id=message_id)
+        ticket = Ticket.objects.get(id=followup.ticket.id)
+        self.assertEqual(ticket.ticket_for_url, "mq2-%s" % ticket.id)
+
+        # As we have created an Ticket from an email, we notify:
+        # the sender (+1),
         # the new and update queues (+2) 
         expected_email_count = email_count + 1 + 2
         self.assertEqual(expected_email_count, len(mail.outbox))
@@ -877,8 +887,8 @@
         # Ensure that <TicketCC> is created
         for cc_email in cc_list:
 
-            # Ensure that contacts on cc_list will be notified on the same email (index 0)
-            self.assertIn(cc_email, mail.outbox[0].to)
+            # Ensure that contacts on cc_list will not be notified
+            self.assertNotIn(cc_email, mail.outbox[0].to)
 
             ticket_cc = TicketCC.objects.get(ticket=ticket, email=cc_email)
             self.assertTrue(ticket_cc.ticket, ticket)
@@ -899,11 +909,11 @@
         reply.__setitem__('Content-Type', 'text/plain;')
         reply.set_payload(self.ticket_data['description'])
 
-        object_from_message(str(reply), self.queue_public_with_notifications_disabled, quiet=True)
-
-        followup = FollowUp.objects.get(message_id=message_id)
-        ticket = Ticket.objects.get(id=followup.ticket.id)
-        self.assertEqual(ticket.ticket_for_url, "mq1-%s" % ticket.id)
+        object_from_message(str(reply), self.queue_public_with_notifications_disabled, logger=logger)
+
+        followup = FollowUp.objects.get(message_id=message_id)
+        ticket = Ticket.objects.get(id=followup.ticket.id)
+        self.assertEqual(ticket.ticket_for_url, "mq2-%s" % ticket.id)
 
         # As an update was made, we increase the expected_email_count with:
         # public_update_queue: +1
@@ -934,7 +944,7 @@
 
         email_count = len(mail.outbox)
         
-        object_from_message(str(msg), self.queue_public, quiet=True)
+        object_from_message(str(msg), self.queue_public, logger=logger)
 
         followup = FollowUp.objects.get(message_id=message_id)
         ticket = Ticket.objects.get(id=followup.ticket.id)
@@ -956,7 +966,7 @@
         reply.__setitem__('Content-Type', 'text/plain;')
         reply.set_payload(self.ticket_data['description'])
 
-        object_from_message(str(reply), self.queue_public, quiet=True)
+        object_from_message(str(reply), self.queue_public, logger=logger)
 
         followup = FollowUp.objects.get(message_id=message_id)
         ticket = Ticket.objects.get(id=followup.ticket.id)
@@ -975,8 +985,8 @@
         expected_email_count = 1 + 2
 
         # As an update was made, we increase the expected_email_count with:
-        # cc_list: +1
+        # submitter: +1
+        # cc_list: +2
         # public_update_queue: +1
-        expected_email_count += 1 + 1   
-        self.assertEqual(expected_email_count, len(mail.outbox))
->>>>>>> c5101a28
+        expected_email_count += 1 + 2 + 1   
+        self.assertEqual(expected_email_count, len(mail.outbox))