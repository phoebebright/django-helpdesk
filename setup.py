--- conflicted
+++ resolved
@@ -6,11 +6,7 @@
 import sys
 
 
-<<<<<<< HEAD
-version = '1.3.04'  #PB version based on 1.3.0
-=======
-version = '1.3.1'
->>>>>>> edde51b3
+version = '1.3.1a' #PB version
 
 
 # Provided as an attribute, so you can append to these instead
